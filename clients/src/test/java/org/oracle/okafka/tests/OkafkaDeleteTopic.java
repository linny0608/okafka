package org.oracle.okafka.tests;
import java.util.ArrayList;
import java.util.Arrays;
import java.util.Properties;
import java.util.concurrent.ExecutionException;
import org.apache.kafka.clients.admin.Admin;
import org.apache.kafka.clients.admin.DeleteTopicsResult;
import org.apache.kafka.common.KafkaFuture;
import org.apache.kafka.common.TopicCollection;
import org.apache.kafka.common.Uuid;
import org.junit.Test;
import org.oracle.okafka.clients.admin.AdminClient;
import org.oracle.okafka.clients.admin.KafkaAdminClient;

public class OkafkaDeleteTopic {
	
	@Test
	public void DeleteTopicTest() {
<<<<<<< HEAD
		 try (Admin admin = AdminClient.create(OkafkaSetup.setup())) {

			DeleteTopicsResult delResult = admin.deleteTopics(TopicCollection.TopicNameCollection.ofTopicNames(new ArrayList<String> (Arrays.asList("topic"))));
=======
		try (Admin admin = AdminClient.create(OkafkaSetup.setup())) {
			DeleteTopicsResult delResult = admin.deleteTopics(TopicCollection.TopicNameCollection.ofTopicNames(new ArrayList<String> (Arrays.asList("TEQ"))));
>>>>>>> e39824a1
			try {
				KafkaFuture<Void> ftr =  delResult.all();
				ftr.get();
				System.out.println("Main Thread Out of wait now");
			} catch ( InterruptedException | ExecutionException e ) {

				throw new IllegalStateException(e);
			}
			System.out.println("Auto Closing admin now");
		}
		catch(Exception e)
		{
			System.out.println("Exception while deleting topic " + e);
			e.printStackTrace();
		}
<<<<<<< HEAD
		System.out.println("Test: OkfakaDeleteTopic completed");
=======
		System.out.println("Test: OkafkaDeleteTopic Test completed ");
>>>>>>> e39824a1
	}
}<|MERGE_RESOLUTION|>--- conflicted
+++ resolved
@@ -16,14 +16,9 @@
 	
 	@Test
 	public void DeleteTopicTest() {
-<<<<<<< HEAD
-		 try (Admin admin = AdminClient.create(OkafkaSetup.setup())) {
 
-			DeleteTopicsResult delResult = admin.deleteTopics(TopicCollection.TopicNameCollection.ofTopicNames(new ArrayList<String> (Arrays.asList("topic"))));
-=======
 		try (Admin admin = AdminClient.create(OkafkaSetup.setup())) {
-			DeleteTopicsResult delResult = admin.deleteTopics(TopicCollection.TopicNameCollection.ofTopicNames(new ArrayList<String> (Arrays.asList("TEQ"))));
->>>>>>> e39824a1
+			DeleteTopicsResult delResult = admin.deleteTopics(TopicCollection.TopicNameCollection.ofTopicNames(new ArrayList<String> (Arrays.asList("TOPIC"))));
 			try {
 				KafkaFuture<Void> ftr =  delResult.all();
 				ftr.get();
@@ -39,10 +34,6 @@
 			System.out.println("Exception while deleting topic " + e);
 			e.printStackTrace();
 		}
-<<<<<<< HEAD
 		System.out.println("Test: OkfakaDeleteTopic completed");
-=======
-		System.out.println("Test: OkafkaDeleteTopic Test completed ");
->>>>>>> e39824a1
 	}
 }