/*
 ** OKafka Java Client version 23.4.
 **
 ** Copyright (c) 2019, 2024 Oracle and/or its affiliates.
 ** Licensed under the Universal Permissive License v 1.0 as shown at https://oss.oracle.com/licenses/upl.
 */

package org.oracle.okafka.clients.producer.internals;


import java.nio.ByteBuffer;
import java.sql.Connection;
import java.sql.PreparedStatement;
import java.sql.ResultSet;
import java.sql.SQLException;
import java.sql.Statement;
import java.util.ArrayList;
import java.util.Collections;
import java.util.HashMap;
import java.util.Iterator;
import java.util.List;
import java.util.Map;
import java.util.Set;
import java.util.concurrent.Future;

import javax.jms.BytesMessage;
import javax.jms.DeliveryMode;
import javax.jms.JMSException;
import javax.jms.Topic;
import javax.jms.TopicConnection;
import javax.jms.TopicSession;
import javax.jms.TopicPublisher;

import oracle.jms.AQjmsBytesMessage;
import oracle.jms.AQjmsConnection;
import oracle.jms.AQjmsConstants;
import oracle.jms.AQjmsException;
import oracle.jms.AQjmsProducer;
import oracle.jms.AQjmsSession;

import org.apache.kafka.clients.ClientRequest;
import org.apache.kafka.clients.ClientResponse;
import org.apache.kafka.clients.producer.Callback;
import org.apache.kafka.clients.producer.RecordMetadata;
import org.oracle.okafka.clients.Metadata;
import org.oracle.okafka.clients.NetworkClient;
import org.oracle.okafka.clients.TopicTeqParameters;
import org.oracle.okafka.clients.producer.ProducerConfig;
import org.oracle.okafka.clients.producer.internals.OracleTransactionManager.TransactionState;
import org.oracle.okafka.common.Node;
import org.apache.kafka.common.Cluster;
import org.apache.kafka.common.KafkaException;
import org.apache.kafka.common.TopicPartition;
import org.apache.kafka.common.errors.InvalidTopicException;
import org.apache.kafka.common.errors.NotLeaderForPartitionException;
import org.apache.kafka.common.errors.RetriableException;
import org.apache.kafka.common.header.Header;
import org.apache.kafka.common.metrics.Metrics;
//import org.apache.kafka.common.network.Selector.SelectorMetrics;
import org.oracle.okafka.common.network.AQClient;
import org.oracle.okafka.common.network.SelectorMetrics;
import org.oracle.okafka.common.protocol.ApiKeys;
import org.oracle.okafka.common.requests.MetadataResponse;
import org.oracle.okafka.common.requests.ProduceRequest;
import org.oracle.okafka.common.requests.ProduceResponse;
import org.apache.kafka.common.record.MemoryRecords;
import org.apache.kafka.common.record.MutableRecordBatch;
import org.apache.kafka.common.record.Record;
import org.oracle.okafka.common.utils.ConnectionUtils;
import org.oracle.okafka.common.utils.MessageIdConverter;
import org.oracle.okafka.common.utils.MessageIdConverter.OKafkaOffset;
import org.apache.kafka.common.utils.LogContext;
import org.apache.kafka.common.utils.Time;

/**
 * This class sends messages to AQ
 */
public final class AQKafkaProducer extends AQClient {

	//Holds TopicPublishers of each node. Each TopicPublisher can contain a connection to corresponding node, session associated with that connection and topic publishers associated with that session
	private final Map<Node, TopicPublishers> topicPublishersMap;
	private final ProducerConfig configs;
	private final Time time;
	private Metadata metadata; 
	private final Metrics metrics;
	private final SelectorMetrics selectorMetrics;
	private final int DLENGTH_SIZE = 4;
	private boolean transactionalProducer = false;
	private boolean idempotentProducer = false;
	private int connectMode = AQjmsSession.AUTO_ACKNOWLEDGE;
	private Connection dbConn = null;
	private Connection externalDbConn = null;
	private AQKafkaProducerStatus status = AQKafkaProducerStatus.PRE_INIT;
	private OracleTransactionManager oTxm = null;

	// Flags for testing only. Do not set any of these to true
	static boolean forceRollback = false;
	static boolean forceRetry = false;
	static boolean forceDisconnect = false;
	static boolean stopReconnect = false;


	/* To Test
	 *   1. forceRollback to cause messages to be rolled back. Message Id won't exist in the table.
	 *   1.1 Retry here with same connection and confirm that message id is not found and on retry we are able to publish the messages in the same sendTOAQ call
	 *   1.2 Retry here after disconnecting the current connection. This emulates session crashing and failing to produce. Verify that we are able to connect on next attempt and reproduce
	 *   1.3 Disconnect the connection and do not re-attempt here. This emulates instance crashing for a while. Verify that the batch gets re-enqueued and we are able to publish it again.
	 *   
	 *   2. forceRollback is false hence messages are persistently stored in the table.
	 *   2.1 Retry here with same connection and confirm that message id is found and on retry we are not publishing messages again.
	 *   2.2 Retry here after disconnecting the current connection. This emulates session crashing after successful produce.
	 *   	 Verify that we are able to connect on next attempt and confirm that messages are reproduced
	 *   2.3 Disconnect the connection and do not re-attempt here. This emulates instance crashing for a while after successful enqueue. 
	 *   	 Verify that the batch gets re-enqueued and on retry we confirm that the message exists in the system and they are not produced again. 
	 */

	private enum AQKafkaProducerStatus
	{
		PRE_INIT,
		INIT,
		OPEN,
		CLOSE
	}

	private HashMap<TopicPartition, OKafkaOffset> currentOffsetMap = null;
	//	private final SelectorMetrics sensors;

	public AQKafkaProducer(LogContext logContext, ProducerConfig configs, Time time, Metadata _metadata, Metrics metrics, OracleTransactionManager txM)
	{   
		super(logContext.logger(AQKafkaProducer.class), configs);
		this.configs = configs;
		this.time = time;
		this.topicPublishersMap = new HashMap<Node, TopicPublishers>();
		this.metadata = _metadata;
		this.oTxm = txM;
		this.metrics=metrics;
		this.selectorMetrics = new SelectorMetrics(this.metrics, "Selector", Collections.<String, String>emptyMap(),true);
		this.selectorMetrics.recordConnectionCount(topicPublishersMap);;

		try
		{
			transactionalProducer = configs.getBoolean(ProducerConfig.ORACLE_TRANSACTIONAL_PRODUCER);
		}catch(Exception e) {
			transactionalProducer = false;
		}

		try {
			idempotentProducer = configs.getBoolean(ProducerConfig.ENABLE_IDEMPOTENCE_CONFIG);
			if(idempotentProducer)
			{
				connectMode = AQjmsSession.SESSION_TRANSACTED;
			}
		}catch(Exception e)
		{
			idempotentProducer = false;
		}

		if(transactionalProducer)
		{
			connectMode = AQjmsSession.SESSION_TRANSACTED;
			currentOffsetMap = new HashMap<TopicPartition, OKafkaOffset>();
		}
		status = AQKafkaProducerStatus.INIT;
	}

	synchronized public void setExternalDbConnection (Connection conn)
	{
		log.debug("Setting externally supplied db connection " + conn);
		if(oTxm.getTransactionState() == TransactionState.BEGIN)
		{
			throw new KafkaException("A transaction with another oracle connection already active.");
		}
		oTxm.setDBConnection(externalDbConn);
		this.externalDbConn = conn;
	}

	private void addToMap(Node node,TopicPublishers nodePublishers ) throws JMSException
	{
		topicPublishersMap.put(node, nodePublishers);
		log.info("Connected nodes: "+topicPublishersMap.keySet());
		status = AQKafkaProducerStatus.OPEN;
		selectorMetrics.maybeRegisterConnectionMetrics(node);
		selectorMetrics.connectionCreated.record();
		log.debug("CONNECTED NODES: "+topicPublishersMap.keySet());
	}
	
	private void connect(Node node, Connection con) throws JMSException {
		TopicPublishers nodePublishers = null;
		try {
			log.debug("Creating new Topic connection for node " + node);
			nodePublishers = new TopicPublishers(node, con);
			addToMap(node, nodePublishers);
		}catch(JMSException e) {
			close(node, nodePublishers);
			throw e;
		}	
	}


	public void connect(Node node) throws JMSException {
		TopicPublishers nodePublishers = null;
		try {
			log.debug("Creating new connection for node " + node);
			nodePublishers = new TopicPublishers(node, connectMode);
			addToMap(node, nodePublishers);
		}catch(JMSException e) {
			close(node, nodePublishers);
			throw e;
		}	          	
	}

	public boolean isChannelReady(Node node) {
		if(topicPublishersMap.containsKey(node)) {
			return true;
		}
		return false;
	}

	/* If Database Connection was externally created then pass it.
	 * If no external connection provided, then look for internally created database connection.
	 * If internal database connection is not created then create one and cache it. Use it for all publish calls.
	 */
	public Connection getDBConnection(boolean force) throws JMSException
	{
		if(externalDbConn != null)
		{
			log.debug("Returning externally supplied db connection. " + externalDbConn);
			return externalDbConn;
		}

		if(dbConn != null)
		{
			log.debug("Returning already created db connection. " + dbConn);
			return dbConn;
		}

		//Database connection is not established yet. If not forced to do so, return null 
		if(!force)
		{
			log.debug(" Database connection not established yet. Not forced to create one. Returning null.");
			return null;
		}

		try {
			if(topicPublishersMap == null || topicPublishersMap.isEmpty())
			{
				org.apache.kafka.common.Node bootStrapNode = metadata.fetch().nodes().get(0);
				log.debug("Transactional producer trying to connect to BootstrapNode. " + bootStrapNode );
				//ToDo: NetworkClient.initConnection() should be invoked ideally.
				this.connect((Node)bootStrapNode);
			}
			Cluster clusterNow = metadata.fetch();
			Node leaderNode = metadata.getLeader();
			log.debug("Leader node is " + leaderNode);

			Node controllerNode = (Node)clusterNow.controller();
			log.debug("Controller Node " + controllerNode);

			if(controllerNode == null)
			{
				boolean isBootStrap =  metadata.fetch().isBootstrapConfigured();
				if(isBootStrap)
					controllerNode = (Node)metadata.fetch().controller();
				else
					controllerNode = (Node)metadata.fetch().nodes().get(0);

				metadata.setLeader(controllerNode);
				log.debug("getDBConnection: Controller Node and LeaderNode set to " +  controllerNode);
			}
			TopicPublishers topicPbs =  topicPublishersMap.get(controllerNode);
			dbConn = ((AQjmsSession)topicPbs.sess).getDBConnection();
			return dbConn;
		}
		catch(Exception e)
		{
			log.info("Faiiled to create database connection for transactional producer. Exception: " + e );
			throw e;
		}
	}

	public Future<RecordMetadata> transactionalSend(TopicPartition tp, byte[] serializedKey, byte[] serializedValue, 
			Header[] headers, Callback interceptCallback) 
	{
		ProduceRequestResult produceResult = null;
		FutureRecordMetadata frm  = null;
		RuntimeException publishException = null;
		OKafkaOffset thisOffset = null;

		log.debug("Message for TopicPartition " + tp);
		try {
			if(topicPublishersMap == null || topicPublishersMap.isEmpty())
			{
				org.apache.kafka.common.Node bootStrapNode = null;
				if(externalDbConn != null)
				{
					int instId = ConnectionUtils.getInstanceId(externalDbConn);
					bootStrapNode =  metadata.fetch().nodeById(instId);
					if(bootStrapNode == null )
					{
						//if(metadata.isBootstrap())
						{
							bootStrapNode = metadata.fetch().nodes().get(0);
							((Node)bootStrapNode).setId(instId);
							log.debug("External DB + BOotStrap Node " + bootStrapNode);
						}
						log.warn("Connection setup to instance "+ instId + ". Which is not found in current cluster");
					}
					//else 
					{
						log.debug("Created publisher using externally supplied database connection to instance " + instId);
						this.connect((Node)bootStrapNode, externalDbConn);
					}
				}

				if(bootStrapNode == null) {
					bootStrapNode = metadata.fetch().nodes().get(0);
					log.debug("Creating using bootstrapnode " + bootStrapNode );
					this.connect((Node)bootStrapNode);
				}
				metadata.setLeader((Node)bootStrapNode);
			}

			Cluster clusterNow = metadata.fetch();
			Node controllerNode = (Node)clusterNow.controller();
			log.debug("Controller " + controllerNode);
			Node leaderNode = metadata.getLeader();
			log.debug("Leader Node " + leaderNode);

			TopicPublishers topicPbs = null;
			if(leaderNode != null)
				topicPbs =  topicPublishersMap.get(leaderNode);
			else
				topicPbs =  topicPublishersMap.get(controllerNode);

			log.debug("Available Topic Publishers " + topicPbs);
			if(topicPbs == null && topicPublishersMap.size() > 0) // Get first connected node
			{
				for(Map.Entry<Node, TopicPublishers> connectedPubEntry : topicPublishersMap.entrySet())
				{
					metadata.setLeader(connectedPubEntry.getKey());
					topicPbs = connectedPubEntry.getValue();
					break;
				}
			}
			TopicPublisher tps = topicPbs.getTopicPublisher(tp.topic());
			Connection conn = ((AQjmsSession)topicPbs.getSession()).getDBConnection();

			oTxm.setDBConnection(conn);

			TopicTeqParameters topicTeqParam = metadata.topicParaMap.get(tp.topic());
			if(topicTeqParam == null)
			{
				try {
					super.fetchQueueParameters(tp.topic(), conn, metadata.topicParaMap);
				} catch (SQLException e) {
					log.error("Exception while fetching TEQ parameters and updating metadata " + e.getMessage());
				}
			}
			int msgVersion = topicTeqParam.getMsgVersion();

			BytesMessage byteMessage = createBytesMessage(topicPbs.sess, tp, 

					serializedKey != null ? ByteBuffer.wrap(serializedKey) : null, 
							serializedValue != null ? ByteBuffer.wrap(serializedValue) : null , headers, msgVersion);

			try {
				tps.publish(byteMessage, DeliveryMode.PERSISTENT, 0, AQjmsConstants.EXPIRATION_NEVER);
			}catch(JMSException e)
			{
				log.error("Exception while producing transactionl message " + e.getMessage());
				publishException = new RuntimeException(e);
			}

			if(publishException == null)
			{
				OKafkaOffset prevOffset = currentOffsetMap.get(tp);
				thisOffset =  MessageIdConverter.computeOffset(prevOffset, byteMessage.getJMSMessageID());
				currentOffsetMap.remove(tp);
				currentOffsetMap.put(tp, thisOffset);
			}
			else { 
				//Create Empty or Invalid Offset
				thisOffset= MessageIdConverter.getOKafkaOffset(null,false,false);
			}

			produceResult = new ProduceRequestResult(tp);

			produceResult.set(thisOffset.subPartitionId(), (publishException==null)?byteMessage.getJMSTimestamp():-1, 
					Collections.singletonList(thisOffset), publishException);

			frm = new FutureRecordMetadata(produceResult, 0, System.currentTimeMillis(),
					serializedKey != null ? serializedKey.length : 0, 
							serializedValue != null ? serializedValue.length : 0 ,time );


			produceResult.done();
			this.oTxm.addRecordToTransaction(frm);

		}catch(Exception e)
		{
			log.error("Error while publishing records within a transaction." + e.getMessage(), e);
			produceResult = new ProduceRequestResult(tp);
			produceResult.set(-1L, -1L, null, new RuntimeException(e));
			frm = new FutureRecordMetadata(produceResult, -1l, System.currentTimeMillis(),
					serializedKey != null ? serializedKey.length : 0,
							serializedValue != null ? serializedValue.length : 0 ,time );

			produceResult.done();
		}
		return frm;
	}

	public ClientResponse send(ClientRequest request) {
		ClientResponse cr = parseRequest(request, ApiKeys.convertToOracleApiKey(request.apiKey()));	
		selectorMetrics.recordCompletedReceive(cr.destination(), cr.requestLatencyMs());
		return cr;
	}

	/**
	 * Determines the type of request and calls appropriate method for handling request
	 * @param request request to be sent
	 * @param key uniquely identifies type of request.
	 * @return response for given request
	 */
	private ClientResponse parseRequest( ClientRequest request, ApiKeys key) {
		if(key == ApiKeys.PRODUCE) 
			return publish(request);
		if(key == ApiKeys.METADATA)
			return getMetadata(request);
		return null;

	}

	/**
	 *Unwraps memory records of a producer batch into records. 
	 *Then translates each record into AQjmsBytesMessage and sends them to database instance as AqjmsBytesMessage array.
	 *Returns response for all messages in a memory records.
	 */
	private ClientResponse publish(ClientRequest request) {
		ProduceRequest.Builder builder = (ProduceRequest.Builder)request.requestBuilder();
		ProduceRequest produceRequest = builder.build();
		Node node = metadata.getNodeById(Integer.parseInt(request.destination()));
		if(node == null) {
			List<org.apache.kafka.common.Node> nodeList = metadata.fetch().nodes();
			for (org.apache.kafka.common.Node nodeNow : nodeList) {
				if (nodeNow.id() == Integer.parseInt(request.destination())) {
					node = (org.oracle.okafka.common.Node) nodeNow;
					break;
				}
			}
		}
		TopicPartition topicPartition = produceRequest.getTopicpartition();
		MemoryRecords memoryRecords = produceRequest.getMemoryRecords();
		TopicPublishers nodePublishers = null;
		AQjmsBytesMessage[] msgs =null;
		ProduceResponse.PartitionResponse partitionResponse = null;

		//TopicPublishers allPublishers = null;
		TopicPublisher publisher = null;
		int retryCnt = 2; 
		AQjmsBytesMessage byteMessage  = null;
		TopicTeqParameters topicTeqParam = metadata.topicParaMap.get(topicPartition.topic());
		long batchSize=memoryRecords.sizeInBytes();
		int msgVersion = topicTeqParam.getMsgVersion();

		boolean checkForCommit = false;
		boolean disconnected = false;
		boolean notALeader = false;
		Exception pException = null;

		log.debug("Publish request for node " + node);

		try {
			if(topicTeqParam.getKeyBased() != 2) {
				String errMsg = "Topic " + topicPartition.topic() + " is not an Oracle kafka topic, Please drop and re-create topic"
						+" using Admin.createTopics() or dbms_aqadm.create_database_kafka_topic procedure";
				throw new InvalidTopicException(errMsg);
			}
		}
		catch(InvalidTopicException e) {
			log.error("Cannot send messages to topic " + topicPartition.topic() + ". Not a kafka topic");
			partitionResponse =  createResponses(topicPartition, e, msgs);
			//			selectorMetrics.recordCompletedReceive(request.destination(), batchSize, System.currentTimeMillis());
			return createClientResponse(request, topicPartition, partitionResponse, disconnected);
		}

		do
		{	
			disconnected = false;
			checkForCommit = false;
			notALeader = false;
			pException = null;
			retryCnt--;

			try  {
				nodePublishers = topicPublishersMap.get(node);
				if(nodePublishers == null)
				{
					throw new NullPointerException("No publishers created for node " + node);
				}
				log.debug("Found a publisher " + nodePublishers +" for node " + node);
				TopicSession session = nodePublishers.getSession();

				if(idempotentProducer)
				{
					String checkMsgId = null;
					try {
						if(produceRequest.checkForDups())
						{
							Connection dbConn = ((AQjmsSession)session).getDBConnection();
							List<OKafkaOffset> retryMsgIds = produceRequest.retryMsgList();

							if(retryMsgIds != null && retryMsgIds.size()  > 0)
							{
								checkMsgId = retryMsgIds.get(0).getMsgId().substring(3);
								log.debug("Duplicate Check for parition " + topicPartition + "for msgId  " + checkMsgId);
							}

							boolean msgIdExist = checkIfMsgIdExist(dbConn, topicPartition.topic(), checkMsgId);
							if(msgIdExist)
							{
								log.info("Message Id " +checkMsgId +" exists for topic partition "+ topicPartition+". Records were succesfully produced.");
								partitionResponse = createResponses(topicPartition, null, null);
								partitionResponse.setCheckDuplicate(false);
								partitionResponse.setOffsets(retryMsgIds);
								return createClientResponse(request, topicPartition, partitionResponse, false);
							}
							else
							{
								log.info("Message Id " + checkMsgId +" for topic partition "+ topicPartition +" does not exist. Retrying to publish");
							}
						}

					}catch(Exception e) 
					{
						log.error("Exception while checking for duplicates for topic partition " + topicPartition +" message id " + checkMsgId +" Exception : "+ e ,e);
						checkForCommit = produceRequest.checkForDups();
						throw e;
					}
				}

				final List<AQjmsBytesMessage> messages = new ArrayList<>();	
				Iterator<MutableRecordBatch> mutableRecordBatchIterator = memoryRecords.batchIterator();
				while(mutableRecordBatchIterator.hasNext()) {
					Iterator<Record>  recordIterator = mutableRecordBatchIterator.next().iterator();
					while(recordIterator.hasNext()) {
						Record record = recordIterator.next();
						byteMessage = createBytesMessage(session, topicPartition, record.key(), record.value(), record.headers(), msgVersion);
						messages.add(byteMessage);
					}
				}

				publisher = nodePublishers.getTopicPublisher(topicPartition.topic());
				msgs = messages.toArray(new AQjmsBytesMessage[0]);

				log.trace("sending messages to topic : {} with partition: {}, number of messages: {}", topicPartition.topic(), topicPartition.partition(), msgs.length);

				sendToAQ(msgs, publisher);
				if(idempotentProducer)
				{
					try {
						//Session must be a transacted session. 
						log.trace("Idempotent Producer. Committing with node " + node);

						if(forceRollback) {
							nodePublishers.sess.rollback();
							forceRetry = true;
							forceRollback = false;
						}
						else
						{
							nodePublishers.sess.commit();
						}

						if(forceDisconnect) {
							nodePublishers.sess.close();
							forceRetry  = true;
							forceDisconnect = false;
						}

						if(forceRetry)
						{
							forceRetry = false;
							throw new KafkaException("Dummy Exception");
						}
					}catch(Exception e)
					{
						log.error("Exception while committing records " + e.getMessage());
						checkForCommit = true;
						throw e;
					}
				}
				selectorMetrics.recordCompletedSend(request.destination(),batchSize, System.currentTimeMillis());
				log.trace("Messages sent successfully to topic : {} with partition: {}, number of messages: {}", topicPartition.topic(), topicPartition.partition(), msgs.length);
				retryCnt = 0;
			}
			catch(Exception e) {

				pException = e;

				if(!checkForCommit) {
					log.error("Exception while sending records for topic partition " + topicPartition + " no node " + node , e);
				}
				else {
					log.error("Exception while committing records for topic partition " + topicPartition + " no node " + node , e);
				}

				if ( e instanceof JMSException) {
					log.info(" Encountered JMS Exception:" + e.getMessage() );
					// This exception is thrown from sever when AQ tries to publish into a partition which is not owned by the connected node
					if( (e instanceof AQjmsException ) && ((AQjmsException)e).getErrorNumber() == 25348 )
					{
						notALeader = true;
						retryCnt = 0;
						break;
					}
				}
				if(nodePublishers != null)
				{
					boolean connected = nodePublishers.isConnected();
					log.info("KafkaProducer is connected to the broker? " + connected);
					// Database connection used to publish the records is terminated.
					if(!connected )
					{
						try {
							nodePublishers.close();
							if( !stopReconnect && retryCnt > 0)
							{
								log.info("Reconnecting to node " + node);
<<<<<<< HEAD
								int hash = node.hashCode();
								boolean reCreate = nodePublishers.reCreate();
								if(hash != node.hashCode()) {
									Iterator<Map.Entry<Node, TopicPublishers>> iterator = topicPublishersMap.entrySet().iterator();
									while(iterator.hasNext()) {
										Map.Entry<Node, TopicPublishers> entry = iterator.next();
										if(entry.getKey().equals(node)) {
											iterator.remove();
											break;
										}
									}
									topicPublishersMap.put(node, nodePublishers);
								}
=======
								boolean reCreate = nodePublishers.reCreate();
>>>>>>> 4821aae1
								if(!reCreate) {
									log.info("Failed to reconnect to  " + node +" . Failing this batch for " + topicPartition);
									disconnected = true;
								}
							}else {
								disconnected = true;
								log.info("Failed to reconnect to  " + node +" . Failing this batch for " + topicPartition);
							}
							stopReconnect = false;

						}catch(Exception reConnException)
						{
							log.error("Exception while reconnecting to node " + node , reConnException);
							disconnected = true;
							retryCnt = 0;
							try {
								// Close again just to be sure that we are not leaking connections.
								nodePublishers.close();  
							}catch(Exception ignoreExcp) {}
						}
					}
					if(checkForCommit)
					{
						if(!disconnected ) {
							//Re-connected to the same database instance after one retry
							try {
								log.debug("Connection to node is fine. Checking if previous publish was successfull or not.");
								nodePublishers = topicPublishersMap.get(node);
								java.sql.Connection conn = ((AQjmsSession)nodePublishers.sess).getDBConnection();
								String jmsMsgId = msgs[0].getJMSMessageID();
								String msgId = jmsMsgId != null ? jmsMsgId.substring(3) : null;
								boolean msgIdExists = checkIfMsgIdExist(conn, topicPartition.topic(), msgId);
								checkForCommit = false;
								if(msgIdExists) {
									//successfully produced the message
									log.debug("Message Id " + msgId+" already present in for " + topicPartition + ". No need to retry.");
									retryCnt = 0;
									pException = null;
								}
								else {
									/* DO Nothing. 
									 * Producer is successfully connected to the database node.
									 * It will retry one more time to produce.
									 */
								}
							}
							catch(Exception msgIdExcp) 
							{
								log.info("Exception while checking if message id exists or not " + msgIdExcp);
								log.info("Batch will be processed again after checking for duplicates.");
								checkForCommit = true;
								retryCnt=0;
							}
						}
						else {
							log.info("Node " + node + " is not reachable. Batch will be reprocessed after checking for duplicates.");
							retryCnt=0;
						}
					}
				}
			}
		}while(retryCnt > 0);
		if(pException != null)
		{
			if(notALeader)
			{
				log.info("Node "+ node +" is not a Leader for partition " + topicPartition );
				partitionResponse =  createResponses(topicPartition, new NotLeaderForPartitionException(pException), msgs);  
				this.metadata.requestUpdate();
			}
			else if(disconnected)
			{
				TopicPublishers tpRemoved = topicPublishersMap.remove(node);
				log.trace("Connection with node {} is closed", request.destination());
				String exceptionMsg = "Database instance not reachable: " + node;
				org.apache.kafka.common.errors.DisconnectException disconnExcp = new org.apache.kafka.common.errors.DisconnectException(exceptionMsg,pException);
				partitionResponse =  createResponses(topicPartition, disconnExcp, msgs);
			}
			else
				partitionResponse =  createResponses(topicPartition, new KafkaException(pException), msgs);		
		}
		else 
		{
			partitionResponse = createResponses(topicPartition, null, msgs);
		}
		partitionResponse.setCheckDuplicate(checkForCommit);
		return createClientResponse(request, topicPartition, partitionResponse, disconnected);
	}

	private void dumpTopicPublishers()
	{
		if(this.topicPublishersMap == null)
			log.info("TopicPublisherMap is null");
		else
			log.info("TopicPublisherMap size " +topicPublishersMap.size() );

		for(Node n: topicPublishersMap.keySet()) {
			log.info("Publihsers for Node " + n);
			log.info(topicPublishersMap.get(n).toString());
		}

	}

	private boolean checkIfMsgIdExist(Connection con,String topicName, String msgId)
	{	
		if(msgId == null)
			return false;
		boolean msgIdExists = false;
		String qry =" Select count(*) from " +ConnectionUtils.enquote(topicName) + " where msgid = '" + msgId+"'";
		log.debug("Executing " + qry);
		ResultSet rs = null;
		try (Statement stmt = con.prepareCall(qry);) {
			stmt.execute(qry);
			rs = stmt.getResultSet();
			if(rs.next())
			{
				int msgCnt = rs.getInt(1);

				if(msgCnt == 0)
				{
					msgIdExists = false;
				}
				else
					msgIdExists = true;
			}
			else {
				msgIdExists = false;
			}
			rs.close();
			rs = null;

		}catch(Exception e)
		{
			log.info("Exception while checking if msgId Exists or not. " + e,e);
			if(rs!=null)
			{
				try { 
					rs.close();
				}catch(Exception ignoreE) {}
			}
		}
		log.debug("Message Id "+  msgId +" Exists?: " + msgIdExists);
		return msgIdExists;
	}


	private ClientResponse createClientResponse(ClientRequest request, TopicPartition topicPartition, ProduceResponse.PartitionResponse partitionResponse, boolean disconnected) {
		return  new ClientResponse(request.makeHeader((short)1), request.callback(), request.destination(), 
				request.createdTimeMs(), time.milliseconds(), disconnected, null,null,
				new ProduceResponse(topicPartition, partitionResponse));
	}

	/**
	 * Bulk send messages to AQ.
	 * @param messages array of AQjmsBytesmessage to be sent
	 * @param publisher topic publisher used for sending messages
	 * @throws JMSException throws JMSException
	 */
	private void sendToAQ(AQjmsBytesMessage[] messages, TopicPublisher publisher) throws JMSException {
		//Sends messages in bulk using topic publisher;
		log.info("In BulkSend: #messages = " + messages.length);
		((AQjmsProducer)publisher).bulkSend(publisher.getTopic(), messages);
	}

	/**
	 * Creates AQjmsBytesMessage from ByteBuffer's key, value and headers
	 */
	private AQjmsBytesMessage createBytesMessage(TopicSession session, TopicPartition topicPartition, 
			ByteBuffer key, ByteBuffer value, Header[] headers, int messageVersion) throws JMSException {

		AQjmsBytesMessage msg=null;
		if(messageVersion == 2) {
			msg = createBytesMessageV2(session,topicPartition,key, value, headers);
		}
		else {
			msg = createBytesMessageV1(session,topicPartition,key, value, headers);
		}
		return msg;
	}

	/**
	 * 
	 * Creates AQjmsBytesMessage from ByteBuffer's key, value and headers in V1 version
	 * In V1 version, Key is stored as correlation ID.
	 */
	private AQjmsBytesMessage createBytesMessageV1(TopicSession session, TopicPartition topicPartition, 
			ByteBuffer key, ByteBuffer value, Header[] headers) throws JMSException {

		AQjmsBytesMessage msg = (AQjmsBytesMessage)(session.createBytesMessage());

		if(key!=null) {
			byte[] keyByteArray  = new byte[key.limit()];
			key.get(keyByteArray);
			msg.setJMSCorrelationID(new String(keyByteArray));
		}

		byte[] payload = new byte[value.limit()];
		value.get(payload);
		msg.writeBytes(payload);
		payload = null;
		msg.setStringProperty("topic", topicPartition.topic());
		msg.setStringProperty(AQClient.PARTITION_PROPERTY, Integer.toString(topicPartition.partition()*2));
		msg.setIntProperty(MESSAGE_VERSION, 1);

		return msg;
	}

	/*
	 * Creates AQjmsBytesMessage from ByteBuffer's key, value and headers in V2 version
	 * In V2 version, Key is stored as part of the message payload as described below.
	 * 
	 * Construct Byte Payload in below format:
	 * | KEY LENGTH (4 Bytes Fixed)          | KEY   |
	 * | VALUE LENGTH (4 BYTES FIXED)        | VALUE |
	 * | HEADER NAME LENGTH(4 BYTES FIXED)   | HEADER NAME |
	 * | HEADER VALUE LENGTH (4 BYTES FIXED) | HEADER VALUE |
	 * | HEADER NAME LENGTH(4 BYTES FIXED)   | HEADER NAME |
	 * | HEADER VALUE LENGTH (4 BYTES FIXED) | HEADER VALUE |
	 * 
	 * For records with null key , KEY LENGTH is set to 0.
	 * For records with null value, VALUE LENGTH is set to 0.
	 * Number of headers are set in property "AQINTERNAL_HEADERCOUNT"
	 * 
	 * 	*/
	private AQjmsBytesMessage createBytesMessageV2(TopicSession session, TopicPartition topicPartition, 
			ByteBuffer key, ByteBuffer value, Header[] headers) throws JMSException {

		AQjmsBytesMessage msg=null;
		int keyLen = 0;
		int valueLen =0;

		int hKeysLen[] = null;
		int hValuesLen[] = null;

		byte[] keyByteArray  = null;
		byte[] valueByteArray = null;


		if(headers != null)
		{
			hKeysLen = new int[headers.length];
			hValuesLen = new int[headers.length];
		}

		msg = (AQjmsBytesMessage)(session.createBytesMessage());

		int totalSize = 0;
		if(key != null) {

			keyByteArray =  new byte[key.limit()];
			key.get(keyByteArray);
			keyLen = keyByteArray.length;
		}

		totalSize += (keyLen + DLENGTH_SIZE );

		if(value != null) {
			valueByteArray = new byte[value.limit()];
			value.get(valueByteArray);
			valueLen = valueByteArray.length;

		}
		totalSize += (valueLen + DLENGTH_SIZE);

		if(headers != null) {
			int hIndex = 0;
			for(Header h:headers)
			{
				int hKeyLen = h.key().getBytes().length;
				totalSize += (hKeyLen + DLENGTH_SIZE);
				hKeysLen[hIndex] = hKeyLen;
				int hValueLength = h.value().length;
				totalSize += (hValueLength +DLENGTH_SIZE);
				hValuesLen[hIndex++] = hValueLength;
			}
		}
		ByteBuffer pBuffer = ByteBuffer.allocate(totalSize);

		//If Key is null Put Length = 0
		pBuffer.put(ConnectionUtils.convertTo4Byte(keyLen));
		if(keyLen > 0) {
			pBuffer.put(keyByteArray);
			msg.setJMSCorrelationID(new String(keyByteArray));
		}
		//If Value is null then put length = 0
		pBuffer.put(ConnectionUtils.convertTo4Byte(valueLen));
		if(valueLen > 0)
		{
			pBuffer.put(valueByteArray);
		}

		if(headers != null)
		{
			int hIndex = 0;
			for(Header h : headers)
			{
				pBuffer.put(ConnectionUtils.convertTo4Byte(hKeysLen[hIndex]));
				pBuffer.put(h.key().getBytes());
				pBuffer.put(ConnectionUtils.convertTo4Byte(hValuesLen[hIndex++]));
				pBuffer.put(h.value());
			}
		}

		pBuffer.rewind();
		byte[] payload = new byte[pBuffer.limit()];
		pBuffer.get(payload);
		msg.writeBytes(payload);
		payload = null;
		msg.setStringProperty(PARTITION_PROPERTY, Integer.toString(topicPartition.partition()*2));
		if(headers !=null)
		{
			msg.setIntProperty(HEADERCOUNT_PROPERTY, headers.length);
		}

		msg.setIntProperty(MESSAGE_VERSION, 2);

		return msg;
	}


	/**
	 * Creates response for records in a producer batch from each corresponding AQjmsBytesMessage data updated after send is done.
	 */
	private ProduceResponse.PartitionResponse createResponses(TopicPartition tp, RuntimeException exception, AQjmsBytesMessage[] msgs) {
		int iter=0;
		//Map<TopicPartition, ProduceResponse.PartitionResponse> responses = new HashMap<>();
		ProduceResponse.PartitionResponse response =new ProduceResponse.PartitionResponse(exception);

		//if(exception == null)
		if(msgs!= null)
		{
			response.msgIds = new ArrayList<>();
			//response.logAppendTime = new ArrayList<>();
			String msgId = null;
			long timeStamp = -1;
			long subPartitionId = -1;
			OKafkaOffset prevOKafkaOffset = null;

			while(iter<msgs.length) {
				try {
					msgId = msgs[iter].getJMSMessageID(); 
					timeStamp = msgs[iter].getJMSTimestamp();
					prevOKafkaOffset = MessageIdConverter.computeOffset(prevOKafkaOffset, msgId);

				} catch(Exception excp) {
					msgId = null;
					timeStamp = -1;
				}
				response.msgIds.add(prevOKafkaOffset);
				//response.logAppendTime.add(timeStamp);
				iter++;
			}
			response.logAppendTime = timeStamp;
			response.subPartitionId = subPartitionId;
		}
		//responses.put(new TopicPartition(tp.topic(), tp.partition()), response);		
		return response;
	}

	private ClientResponse getMetadata(ClientRequest request) {
		Connection conn = null;
		Node node = null;
		//Cluster used for this metadata is still a bootstrap cluster and does not have all necessary information
		//Pick any random node from the bootstrap nodes and send metadata request.
		if(metadata.isBootstrap())
		{
			Cluster cluster = metadata.fetch();
			List<Node> clusterNodes = NetworkClient.convertToOracleNodes(cluster.nodes());
			// Check if we have a node where connection already exists
			Set<Node> nodesWithConn = topicPublishersMap.keySet();
			for(Node nodeNow: clusterNodes)
			{
				for(Node connectedNode : nodesWithConn)
				{
					if(connectedNode.equals(nodeNow))
					{
						//Found a node with a connection to database.
						node = nodeNow;
						break;
					}
				}
			}
			if(node == null)
			{
				//No node with connection yet. Pick the first bootstrap node.
				node = clusterNodes.get(0);
				log.info("No Connected Node Found. Picked first of bootstrap nodes.: " + node);
			}
		}
		else
		{
			node = (org.oracle.okafka.common.Node)metadata.getNodeById(Integer.parseInt(request.destination()));
		}
		try {
			TopicPublishers tpNode  = topicPublishersMap.get(node);
			if(tpNode != null)
			{
				conn = ((AQjmsSession)topicPublishersMap.get(node).getSession()).getDBConnection();
			}else {
				// Designated node does not have a connection. Find alternative. 
				for(TopicPublishers tPublishers: topicPublishersMap.values())
				{
					if(tPublishers.isConnected())
					{
						conn = ((AQjmsSession)tPublishers.getSession()).getDBConnection();
					}
				}

				if(conn == null)
				{
					log.info("Sender not connected to any node. Re-connecting.");
					List<Node> clusterNodes = NetworkClient.convertToOracleNodes(metadata.fetch().nodes());
					for(Node n : clusterNodes)
					{
						try {
							this.connect(n);
							log.info("Attempting to connect to " + n);
							conn = ((AQjmsSession)topicPublishersMap.get(n).getSession()).getDBConnection();
							log.info("Connected to node " + n);
							node = n;
							break;
						}catch(Exception e)
						{
							log.info(" Node {} not rechable", n);
						}
					}
				}
				/*if(conn == null)
					metadata.requestUpdate(); */
			}
		} catch(JMSException jms) {			
			try {
				log.trace("Unexcepted error occured with connection to node {}, closing the connection", request.destination());
				topicPublishersMap.get(metadata.getNodeById(Integer.parseInt(request.destination()))).getConnection().close();
				log.trace("Connection with node {} is closed", request.destination());
			} catch(JMSException jmsEx) {
				log.trace("Failed to close connection with node {}", request.destination());
			}
		}


		ClientResponse response = getMetadataNow(request, conn, node, metadata.updateRequested());

		MetadataResponse metadataresponse = (MetadataResponse)response.responseBody();

		org.apache.kafka.common.Cluster updatedCluster = metadataresponse.cluster();

		for(String topic: updatedCluster.topics()) {
			try {
				super.fetchQueueParameters(topic, conn, metadata.topicParaMap);
			} catch (SQLException e) {
				log.error("Exception while fetching TEQ parameters and updating metadata " + e.getMessage());
			}
		}


		if(response.wasDisconnected()) {
			topicPublishersMap.remove(metadata.getNodeById(Integer.parseInt(request.destination())));
			metadata.requestUpdate();
		}
		return response;
	}

	/**
	 * Closes AQKafkaProducer
	 */
	public void close() {
		for(Map.Entry<Node, TopicPublishers> nodePublishers : topicPublishersMap.entrySet()) {
			close(nodePublishers.getKey(), nodePublishers.getValue());
		}
		topicPublishersMap.clear();
		status = AQKafkaProducerStatus.CLOSE;
	}

	//Close publishers for this node only
	public void close(Node node) {

		TopicPublishers tpNode = topicPublishersMap.get(node);
		close(node, tpNode);
	}

	public boolean isClosed()
	{
		if(status == AQKafkaProducerStatus.CLOSE)
			return true;
		return false;
	}
	/**
	 * Closes all connections, session associated with each connection  and all topic publishers associated with session.
	 */
	private void close(Node node, TopicPublishers publishers) {
		if( node == null || publishers == null)
			return ;

		for(Map.Entry<String, TopicPublisher> topicPublisher : publishers.getTopicPublisherMap().entrySet()) {
			try {
				topicPublisher.getValue().close();
			}catch(JMSException jms) {
				log.error("failed to close topic publisher for topic {} ", topicPublisher.getKey());
			}
		}
		try {
			publishers.getSession().close();
		} catch(JMSException jms) {
			log.error("failed to close session {} associated with connection {} and node {}  ",publishers.getSession(), publishers.getConnection(), node );
		}
		try {
			publishers.getConnection().close();
			this.selectorMetrics.connectionClosed.record();
		} catch(JMSException jms) {
			log.error("failed to close connection {} associated with node {}  ",publishers.getConnection(), node );
		}
	}

	/**This class is used to create and manage connection to database instance.
	 * Also creates, manages session associated with each connection and topic publishers associated with each session
	 */
	private final class TopicPublishers {
		private Connection externalConn;
		private Node node;
		private TopicConnection conn;
		private TopicSession sess;
		private Map<String, TopicPublisher> topicPublishers = null;
		private int sessionAckMode =  javax.jms.Session.AUTO_ACKNOWLEDGE;

		private boolean isAlive = false;
		PreparedStatement pingStmt = null;
		private final String PING_QUERY = "SELECT banner FROM v$version where 1<>1";

		private String connInfo = "";

		public TopicPublishers(Node node, Connection externalConn) throws JMSException {
			this.node = node;
			this.externalConn = externalConn;
			sessionAckMode = javax.jms.Session.SESSION_TRANSACTED;
			createPublishers(false);
			topicPublishers = new HashMap<>();
			log.debug("ExternalConnection " + externalConn);
		}

		public TopicPublishers(Node node) throws JMSException {
			this(node, TopicSession.AUTO_ACKNOWLEDGE);
		}
		public TopicPublishers(Node _node,int mode) throws JMSException {
			this.node = _node;
			this.sessionAckMode = mode;

			try {
				createPublishers(false);
				topicPublishers = new HashMap<>();
				/*
				Connection oConn = ((AQjmsSession)sess).getDBConnection();
				int instId = Integer.parseInt(((oracle.jdbc.internal.OracleConnection)oConn).getServerSessionInfo().getProperty("AUTH_INSTANCE_NO"));
				String serviceName = ((oracle.jdbc.internal.OracleConnection)oConn).getServerSessionInfo().getProperty("SERVICE_NAME");
				String instanceName = ((oracle.jdbc.internal.OracleConnection)oConn).getServerSessionInfo().getProperty("INSTANCE_NAME");
				String user = oConn.getMetaData().getUserName();

				try {
					String sessionId = ((oracle.jdbc.internal.OracleConnection)oConn).getServerSessionInfo().getProperty("AUTH_SESSION_ID");
					String serialNum = ((oracle.jdbc.internal.OracleConnection)oConn).getServerSessionInfo().getProperty("AUTH_SERIAL_NUM");
					String serverPid = ((oracle.jdbc.internal.OracleConnection)oConn).getServerSessionInfo().getProperty("AUTH_SERVER_PID");
					connInfo = "Session_Info:"+ sessionId +","+serialNum+". Process Id:" + serverPid +". Instance Name:"+instanceName;
					log.info("Database Producer "+connInfo);
				}catch(Exception ignoreE)
				{
				}

				node.setId(instId);
				node.setService(serviceName);
				node.setInstanceName(instanceName);
				node.setUser(user);
				node.updateHashCode();
				pingStmt = oConn.prepareStatement(PING_QUERY);
				pingStmt.setQueryTimeout(1);
				isAlive = true;*/
			}catch(Exception e)
			{
				log.error("Exception while getting instance id from conneciton " + e, e);
				throw e;
			}

		}

		public String toString()
		{
			String tpDesc =connInfo +". Acknowledge_mode:"+ sessionAckMode +".";
			if(topicPublishers!= null && topicPublishers.size() > 0)
			{
				String topicInfo ="Topics:[";
				boolean first = true;
				for(String topic : topicPublishers.keySet())
				{
					if(!first)
						topicInfo+=",";

					topicInfo += topic;

					first = false;
				}
				topicInfo+="].";
				tpDesc += topicInfo;
			}
			return tpDesc;
		}

		private boolean createPublishers(boolean reCreate) throws JMSException {
			try {
				conn = createTopicConnection();
				sess = createTopicSession(sessionAckMode);
				Connection oConn = ((AQjmsSession)sess).getDBConnection();

				int instId = Integer.parseInt(((oracle.jdbc.internal.OracleConnection)oConn).getServerSessionInfo().getProperty("AUTH_INSTANCE_NO"));
				String serviceName = ((oracle.jdbc.internal.OracleConnection)oConn).getServerSessionInfo().getProperty("SERVICE_NAME");
				String instanceName = ((oracle.jdbc.internal.OracleConnection)oConn).getServerSessionInfo().getProperty("INSTANCE_NAME");
				String user = oConn.getMetaData().getUserName();
				String sessionId = ((oracle.jdbc.internal.OracleConnection)oConn).getServerSessionInfo().getProperty("AUTH_SESSION_ID");
				String serialNum = ((oracle.jdbc.internal.OracleConnection)oConn).getServerSessionInfo().getProperty("AUTH_SERIAL_NUM");
				String serverPid = ((oracle.jdbc.internal.OracleConnection)oConn).getServerSessionInfo().getProperty("AUTH_SERVER_PID");
				connInfo = "Session_Info:"+ sessionId +","+serialNum+". Process Id:" + serverPid +". Instance Name:"+instanceName;
				log.info("Database Producer "+connInfo);

				if(reCreate)
				{
					node.setId(instId);
					node.setService(serviceName);
					node.setInstanceName(instanceName);
					node.setUser(user);
					node.updateHashCode();
				}
				pingStmt = oConn.prepareStatement(PING_QUERY);
				pingStmt.setQueryTimeout(1);
				isAlive = true;

			}catch(JMSException jme) {
				throw jme;
			}
			catch(Exception setupException)
			{	
				String errorCode = null;
				if(setupException instanceof SQLException)
					errorCode = String.valueOf(((SQLException)setupException).getErrorCode());
				JMSException crPublisherException = new JMSException(setupException.getMessage(), errorCode);
				crPublisherException.setLinkedException(setupException);
				throw crPublisherException;
			}
			return true;
		}
		/**
		 * Creates topic connection to node
		 * @param node destination to which connection is needed
		 * @return established topic connection
		 * @throws JMSException
		 */
		public TopicConnection createTopicConnection() throws Exception {
			if(externalConn != null  && !externalConn.isClosed())
			{
				log.debug("Using External Connection to setup TopicConnection");
				conn = ConnectionUtils.createTopicConnection(externalConn, configs, log);
			}
			else
			{	
				conn = ConnectionUtils.createTopicConnection(node, configs, log);
			}
			return conn;
		}

		public TopicPublisher getTopicPublisher(String topic) throws JMSException {
			TopicPublisher publisher = topicPublishers.get(topic);
			if(publisher == null) {
				publisher = createTopicPublisher(topic);
				topicPublishers.put(topic, publisher);
			}
			return publisher;
		}

		/**
		 * Creates topic session from established connection
		 * @param mode mode of acknowledgement with which session has to be created
		 * @return created topic session
		 * @throws JMSException
		 */
		public TopicSession createTopicSession(int mode) throws JMSException {		
			if(sess != null && ((AQjmsSession)sess).isOpen()) 
				return sess;			

			boolean transactedSession = false;
			if(mode == AQjmsSession.SESSION_TRANSACTED)
			{
				transactedSession = true;
				mode = AQjmsSession.AUTO_ACKNOWLEDGE;
			}

			sess= ConnectionUtils.createTopicSession(conn, mode, transactedSession);
			conn.start();
			return sess;

		}

		/**
		 * Creates topic publisher for given topic
		 */
		private TopicPublisher createTopicPublisher(String topic) throws JMSException {
			Topic dest = ((AQjmsSession)sess).getTopic((node!=null&&node.user()!=null)?node.user():ConnectionUtils.getUsername(configs), topic);
			TopicPublisher publisher = sess.createPublisher(dest);
			return publisher;

		}
		public TopicConnection getConnection() {
			return conn;
		}

		public TopicSession getSession() {
			return sess;
		}

		public Map<String, TopicPublisher> getTopicPublisherMap() {
			return topicPublishers;
		}

		public boolean isConnected()
		{
			if(isAlive)
			{
				try
				{			
					pingStmt.executeQuery();
				}catch(Exception e)
				{
					log.error("Publishers to node {} Failed to connect.", node.toString());
					isAlive = false;
				}
			}
			return isAlive;
		}

		public boolean reCreate() throws JMSException
		{
			log.debug("Recreating TopicPublisher " + this.toString());
			close();
			boolean reCreateSucc = createPublishers(true);
			if(!reCreateSucc) {
				log.debug("Recreation failed");
				return false;
			}else {
				log.debug("Successfully recreated " + this.toString() );
			}
			try {
				Map<String, TopicPublisher> topicPublishersNew = new HashMap<String, TopicPublisher>();
				for(String topic:  topicPublishers.keySet())
				{
					try {
						TopicPublisher tpNew = createTopicPublisher(topic);
						topicPublishersNew.put(topic, tpNew);
					} catch(Exception e) 
					{
						log.error("Exception "+ e +" while re-creating publishers for topic " +topic + " for node" + node );		
					}
				}
				topicPublishers.clear();
				topicPublishers = topicPublishersNew;
			}catch(Exception e)
			{
				log.error("Exception "+ e +" while re-creating publishers for topic for node" + node );
			}
			isAlive = true;

			return isAlive;
		}

		public void close()
		{
			try {
				if(pingStmt != null )
				{
					if( !pingStmt.isClosed())
						pingStmt.close();

					pingStmt = null;
				}
			}catch(Exception e) {
				log.error("Error while closing ping statement for " + node);
				pingStmt = null;
			}
			try {
				if(sess != null)
				{
					if(((AQjmsSession)sess).isOpen())
						sess.close();

					sess = null;
				}
			}catch(Exception e)
			{
				log.error("Error while closing session for " + node);
				sess = null;
			}
			try {
				if(conn != null)
				{
					if( ((AQjmsConnection)conn).isOpen())
						conn.close();

					conn = null;
				}

			}catch(Exception e)
			{
				log.error("Error while closing connection for " + node);
			}
			isAlive = false;
		}

	}
}<|MERGE_RESOLUTION|>--- conflicted
+++ resolved
@@ -627,25 +627,25 @@
 							if( !stopReconnect && retryCnt > 0)
 							{
 								log.info("Reconnecting to node " + node);
-<<<<<<< HEAD
+
 								int hash = node.hashCode();
 								boolean reCreate = nodePublishers.reCreate();
-								if(hash != node.hashCode()) {
-									Iterator<Map.Entry<Node, TopicPublishers>> iterator = topicPublishersMap.entrySet().iterator();
-									while(iterator.hasNext()) {
+								if (hash != node.hashCode()) {
+									Iterator<Map.Entry<Node, TopicPublishers>> iterator = topicPublishersMap.entrySet()
+											.iterator();
+									while (iterator.hasNext()) {
 										Map.Entry<Node, TopicPublishers> entry = iterator.next();
-										if(entry.getKey().equals(node)) {
+										if (entry.getKey().equals(node)) {
 											iterator.remove();
 											break;
 										}
 									}
 									topicPublishersMap.put(node, nodePublishers);
 								}
-=======
-								boolean reCreate = nodePublishers.reCreate();
->>>>>>> 4821aae1
-								if(!reCreate) {
-									log.info("Failed to reconnect to  " + node +" . Failing this batch for " + topicPartition);
+
+								if (!reCreate) {
+									log.info("Failed to reconnect to  " + node + " . Failing this batch for "
+											+ topicPartition);
 									disconnected = true;
 								}
 							}else {
