--- conflicted
+++ resolved
@@ -359,11 +359,9 @@
 			int msgVersion = topicTeqParam.getMsgVersion();
 
 			BytesMessage byteMessage = createBytesMessage(topicPbs.sess, tp, 
-<<<<<<< HEAD
-					serializedKey==null ? null :ByteBuffer.wrap(serializedKey), ByteBuffer.wrap(serializedValue), headers, msgVersion);
-=======
-					serializedKey != null ? ByteBuffer.wrap(serializedKey) : null, serializedValue != null ? ByteBuffer.wrap(serializedValue) : null , headers, msgVersion);
->>>>>>> 421c4788
+
+					serializedKey != null ? ByteBuffer.wrap(serializedKey) : null, 
+							serializedValue != null ? ByteBuffer.wrap(serializedValue) : null , headers, msgVersion);
 
 			try {
 				tps.publish(byteMessage, DeliveryMode.PERSISTENT, 0, AQjmsConstants.EXPIRATION_NEVER);
@@ -391,11 +389,9 @@
 					Collections.singletonList(thisOffset), publishException);
 
 			frm = new FutureRecordMetadata(produceResult, 0, System.currentTimeMillis(),
-<<<<<<< HEAD
-					serializedKey==null?0:serializedKey.length, serializedValue==null?0:serializedValue.length,time );
-=======
-					serializedKey != null ? serializedKey.length : 0,  serializedValue != null ? serializedValue.length : 0 ,time );
->>>>>>> 421c4788
+					serializedKey != null ? serializedKey.length : 0, 
+							serializedValue != null ? serializedValue.length : 0 ,time );
+
 
 			produceResult.done();
 			this.oTxm.addRecordToTransaction(frm);
@@ -406,11 +402,9 @@
 			produceResult = new ProduceRequestResult(tp);
 			produceResult.set(-1L, -1L, null, new RuntimeException(e));
 			frm = new FutureRecordMetadata(produceResult, -1l, System.currentTimeMillis(),
-<<<<<<< HEAD
-					serializedKey==null?0:serializedKey.length,  serializedValue==null?0:serializedValue.length,time );
-=======
-					serializedKey != null ? serializedKey.length : 0,  serializedValue != null ? serializedValue.length : 0 ,time );
->>>>>>> 421c4788
+					serializedKey != null ? serializedKey.length : 0,
+							serializedValue != null ? serializedValue.length : 0 ,time );
+
 			produceResult.done();
 		}
 		return frm;
