/*
 ** OKafka Java Client version 23.4.
 **
 ** Copyright (c) 2019, 2024 Oracle and/or its affiliates.
 ** Licensed under the Universal Permissive License v 1.0 as shown at https://oss.oracle.com/licenses/upl.
 */

package org.oracle.okafka.clients.consumer.internals;

import java.math.BigDecimal;
import java.sql.Array;
import java.sql.CallableStatement;
import java.sql.Connection;
import java.sql.PreparedStatement;
import java.sql.ResultSet;
import java.sql.SQLException;
import java.sql.Statement;
import java.sql.Types;
import java.util.ArrayList;
import java.util.Arrays;
import java.util.Collections;
import java.util.HashMap;
import java.util.List;
import java.util.Map;
import java.util.Set;
import java.util.concurrent.ConcurrentHashMap;

import javax.jms.JMSException;
import javax.jms.Message;
import javax.jms.Session;
import javax.jms.Topic;
import javax.jms.TopicConnection;
import javax.jms.TopicSession;
import javax.jms.TopicSubscriber;

import oracle.jdbc.OracleData;
import oracle.jdbc.OracleTypes;
import oracle.jdbc.OracleArray;
import oracle.jms.AQjmsBytesMessage;
import oracle.jms.AQjmsConnection;
import oracle.jms.AQjmsConsumer;
import oracle.jms.AQjmsSession;

import org.apache.kafka.clients.ClientRequest;
import org.apache.kafka.clients.ClientResponse;
import org.oracle.okafka.clients.CommonClientConfigs;
import org.oracle.okafka.clients.Metadata;
import org.oracle.okafka.clients.NetworkClient;
import org.oracle.okafka.clients.consumer.ConsumerConfig;
import org.apache.kafka.clients.consumer.ConsumerPartitionAssignor;
import org.apache.kafka.clients.consumer.OffsetAndMetadata;
import org.oracle.okafka.clients.consumer.TxEQAssignor;
import org.oracle.okafka.common.Node;
import org.oracle.okafka.common.errors.ConnectionException;
import org.apache.kafka.common.Cluster;
import org.apache.kafka.common.KafkaException;
import org.apache.kafka.common.TopicPartition;
import org.apache.kafka.common.errors.DisconnectException;
import org.apache.kafka.common.metrics.Metrics;

import org.oracle.okafka.common.internals.PartitionData;
import org.oracle.okafka.common.internals.QPATInfo;
import org.oracle.okafka.common.internals.QPATInfoList;
import org.oracle.okafka.common.internals.QPIMInfo;
import org.oracle.okafka.common.internals.QPIMInfoList;
import org.oracle.okafka.common.internals.SessionData;
import org.oracle.okafka.common.network.AQClient;
import org.oracle.okafka.common.network.SelectorMetrics;
import org.oracle.okafka.common.protocol.ApiKeys;
import org.oracle.okafka.common.requests.CommitRequest;
import org.oracle.okafka.common.requests.CommitResponse;
import org.oracle.okafka.common.requests.ConnectMeRequest;
import org.oracle.okafka.common.requests.ConnectMeResponse;
import org.oracle.okafka.common.requests.FetchRequest;
import org.oracle.okafka.common.requests.FetchResponse;
import org.oracle.okafka.common.requests.JoinGroupRequest;
import org.oracle.okafka.common.requests.JoinGroupResponse;
import org.oracle.okafka.common.requests.MetadataResponse;
import org.oracle.okafka.common.requests.OffsetFetchRequest;
import org.oracle.okafka.common.requests.OffsetFetchResponse;
import org.oracle.okafka.common.requests.OffsetFetchResponse.PartitionOffsetData;
import org.oracle.okafka.common.requests.OffsetResetRequest;
import org.oracle.okafka.common.requests.OffsetResetResponse;
import org.oracle.okafka.common.requests.SubscribeRequest;
import org.oracle.okafka.common.requests.SubscribeResponse;
import org.oracle.okafka.common.requests.SyncGroupRequest;
import org.oracle.okafka.common.requests.SyncGroupResponse;
import org.oracle.okafka.common.requests.UnsubscribeResponse;
import org.oracle.okafka.common.utils.ConnectionUtils;
import org.oracle.okafka.common.utils.FetchOffsets;
import org.apache.kafka.common.utils.LogContext;
import org.oracle.okafka.common.utils.MessageIdConverter;
import org.oracle.okafka.common.utils.MessageIdConverter.OKafkaOffset;
import org.apache.kafka.common.utils.Time;
import oracle.jdbc.OracleConnection;

/**
 * This class consumes messages from AQ 
 */
public final class AQKafkaConsumer extends AQClient{
	//private final Logger log ;
	//Holds TopicConsumers of each node. Each TopicConsumer can contain a connection to corresponding node, session associated with that connection and topic consumers associated with that session
	private final Map<Node, TopicConsumers> topicConsumersMap;
	private final ConsumerConfig configs;
	private final Time time;
	private  String msgIdFormat = "00";
	private List<ConsumerPartitionAssignor> assignors;
	private final SelectorMetrics selectorMetrics;
	private Metadata metadata;

	private boolean skipConnectMe = false;
	private boolean externalConn = false;
	
	private static final String LTWT_COMMIT_SYNC = "{call dbms_teqk.AQ$_COMMITSYNC(?, ?, ?, ?, ?, ?, ?)}";
	private static final String LTWT_COMMIT_SYNC_ALL = "{call dbms_teqk.AQ$_COMMITSYNC_ALL(?, ?, ?, ?, ?, ?, ?)}";
	private static final String LTWT_SEEK = "{call dbms_teqk.AQ$_SEEK(?, ?, ?, ?, ?, ?, ?)}";
	private static final String LTWT_SEEK_TO_BEGINNING = "{call dbms_teqk.AQ$_SEEKTOBEGINNING(?, ?, ?, ?, ?)}";
	private static final String LTWT_SEEK_TO_END = "{call dbms_teqk.AQ$_SEEKTOEND(?, ?, ?, ?, ?)}";
	private static final String LTWT_SUB = "{call sys.dbms_aqadm.add_ltwt_subscriber(?, sys.aq$_agent(?,null,null))}";
	
	private final Map<Node, Map<String, CallableStatement>> callableCacheMap = new ConcurrentHashMap<>();

	public AQKafkaConsumer(LogContext logContext, ConsumerConfig configs, Time time, Metadata metadata,Metrics metrics)

	{   
		super(logContext.logger(AQKafkaConsumer.class), configs);
		System.setProperty("oracle.jms.conservativeNavigation","1");
		this.configs = configs;
		this.topicConsumersMap = new HashMap<Node, TopicConsumers>();
		this.time =time;
		this.metadata = metadata;
		this.selectorMetrics = new SelectorMetrics(metrics, "Selector", Collections.<String, String>emptyMap(),true);
		this.selectorMetrics.recordConnectionCount(topicConsumersMap);;

	}

	public void setAssignors(List<ConsumerPartitionAssignor> _assignores )
	{
		assignors = _assignores;
	}
	
	private CallableStatement getOrCreateCallable(Node node, String key, String sql) {
	    Map<String, CallableStatement> nodeMap = callableCacheMap.computeIfAbsent(node, n -> new ConcurrentHashMap<>());
	    
	    CallableStatement stmt = nodeMap.get(key);
	    try {
	        if (stmt == null || stmt.isClosed()) {
	            Connection con = getConnection(node);
	            stmt = con.prepareCall(sql);
	            nodeMap.put(key, stmt);
	        }
	        return stmt;
	    } catch (SQLException | JMSException e) {
	        throw new RuntimeException("Failed to prepare statement for " + key, e);
	    }
	}

	public void closeCallableStmt(Node node) {
		Map<String, CallableStatement> stmts = callableCacheMap.remove(node);
		if (stmts != null) {
			for (CallableStatement stmt : stmts.values()) {
				try { stmt.close(); } catch (Exception e) {}
			}
		}
	}

	private String getCurrentUser(Node node) throws SQLException, JMSException {
		Connection con = getConnection(node);
		return con.getMetaData().getUserName();
	}

	private Connection getConnection(Node node) throws SQLException, JMSException {
		return ((AQjmsSession) topicConsumersMap.get(node).getSession()).getDBConnection();
	}

	public ClientResponse send(ClientRequest request) {
		this.selectorMetrics.requestCompletedSend(request.destination());
		ClientResponse cr = parseRequest(request, ApiKeys.convertToOracleApiKey(request.apiKey()));
		if(cr!=null) {
			this.selectorMetrics.recordCompletedReceive(cr.destination(),cr.requestLatencyMs());
		}
		return cr;
	}
	
	/**
	 * Determines the type of request and calls appropriate method for handling request
	 * @param request request to be sent
	 * @param key uniquely identifies type of request.
	 * @return response for given request
	 */
	private ClientResponse parseRequest( ClientRequest request, ApiKeys key) {
		switch(key)
		{
		case FETCH:
			return receive(request);
		case COMMIT:
			return commit(request);
		case SUBSCRIBE:
			return subscribe(request);
		case UNSUBSCRIBE:
			return unsubscribe(request);
		case OFFSETRESET:
			return seek(request);
		case JOIN_GROUP:
			return joinGroup(request);
		case SYNC_GROUP:
			return syncGroup(request);
		case METADATA:
			return getMetadata(request);
		case CONNECT_ME:
			return connectMe(request);
		case OFFSET_FETCH:
			return fetchOffsets(request);
		}
		return null;
	}

	
	
	/**
	 * Consumes messages in bulk from a given topic . Consumes or wait till either timeout occurs or max.poll.records condition is met
	 * @param node consume by establishing connection to this instance. 
	 * @param topic topic from which messages to be consumed
	 * @param timeoutMs wait for messages until this time expires
	 * @return
	 */
	public ClientResponse receive(ClientRequest request) {
		Node node =metadata.getNodeById(Integer.parseInt(request.destination()));
		FetchRequest.Builder builder = (FetchRequest.Builder)request.requestBuilder();
		FetchRequest fetchRequest = builder.build();
		String topic = fetchRequest.topic();
		long timeoutMs = fetchRequest.pollTimeout();
		boolean disconnected = false;
		try {
			if(!topicConsumersMap.containsKey(node) ) {
				topicConsumersMap.put(node, new TopicConsumers(node));
			}
			Message[] messages = null;
			TopicConsumers consumers = topicConsumersMap.get(node);
			TopicSubscriber subscriber = consumers.getTopicSubscriber(topic);
			log.debug("Invoking bulkReceive");
			int maxRecords = configs.getInt(ConsumerConfig.MAX_POLL_RECORDS_CONFIG);
			if(maxRecords == 1)
			{
				Message msg = subscriber.receive(timeoutMs);
				if(msg != null)
				{
					messages = new Message[1];
					messages[0] = msg;
				}
			}
			else 
			{
				messages = ((AQjmsConsumer)subscriber).bulkReceive(configs.getInt(ConsumerConfig.MAX_POLL_RECORDS_CONFIG), timeoutMs);
			}
			log.debug("After bulkreceive. #Message = " + (messages!=null?messages.length:"0") );
			if(messages == null) 
				return createFetchResponse(request, topic, Collections.emptyList(), false, null);
			List<AQjmsBytesMessage> msgs = new ArrayList<>();
			for(int i=0; i < messages.length;i++) {
				if(messages[i] instanceof AQjmsBytesMessage)
				{
					msgs.add((AQjmsBytesMessage)messages[i]);
				}
				else {
					log.debug("Received other than AQjmsBytesMessage");
					try {
						int partition = messages[i].getIntProperty(AQClient.PARTITION_PROPERTY);
						OKafkaOffset  okOffset = 	MessageIdConverter.getOKafkaOffset(messages[i].getJMSMessageID(), true, true);
						long offset = okOffset.getOffset();
						log.error("Message is not an instance of AQjmsBytesMessage: Topic {} partition {} offset{}",topic, partition, offset );
					} catch(Exception exception) {
						//do nothing
					}
				}
			}

			return createFetchResponse(request, topic, msgs, false, null);
		} catch(JMSException exception) { 
			log.debug("Exception in bulkReceive " + exception.getMessage(),exception);
			int errorCode = 0;
			Throwable cause = exception;
			SQLException mainCause = ConnectionUtils.getSQLException(cause);
			if(mainCause!=null){
				errorCode = mainCause.getErrorCode();
			}
			else{
				errorCode = Integer.parseInt(exception.getErrorCode());
			}

			log.debug("Dequeue Error Code = " + errorCode);
			//If not Rebalancing Error and not Transient error then 
			if(!(errorCode == 24003 ||	errorCode == 120)) {
				log.warn("Exception from bulkReceive " + exception.getMessage(), exception);
				close(node);
				disconnected = true;
				log.error("failed to receive messages from topic: {}", topic);
			}
			return createFetchResponse(request, topic, Collections.emptyList(), disconnected, exception);
		}catch(Exception ex) {
			log.error("Exception from bulkReceive " + ex, ex );
			close(node);
			disconnected = true;
			return createFetchResponse(request, topic, Collections.emptyList(), true, ex);
		}
	}

	private ClientResponse createFetchResponse(ClientRequest request, String topic, List<AQjmsBytesMessage> messages, boolean disconnected, Exception exception) {
		return new ClientResponse(request.makeHeader((short)1), request.callback(), request.destination(), 
				request.createdTimeMs(), time.milliseconds(), disconnected, null,null,
				new FetchResponse(topic, messages, exception));
	}

	/**
	 * Commit messages consumed by all sessions.
	 */
	public ClientResponse commit(ClientRequest request) {
		CommitRequest.Builder builder = (CommitRequest.Builder)request.requestBuilder();
		CommitRequest commitRequest = builder.build();
		Map<Node, List<TopicPartition>> nodes =  commitRequest.nodes();
		Map<TopicPartition, OffsetAndMetadata> offsets = commitRequest.offsets();
		Map<Node, Exception> result = new HashMap<>();
		boolean error = false;
		log.debug("Commit Nodes. " + nodes.size());
		for(Map.Entry<Node, List<TopicPartition>> node : nodes.entrySet()) {
			if(node.getValue().size() > 0) {
				String topic = node.getValue().get(0).topic();
				TopicConsumers consumers = topicConsumersMap.get(node.getKey());
				TopicSession jmsSession = null;
				try {
          log.debug("Committing now for node " + node.toString());
					Boolean ltwtSub = configs.getBoolean(ConsumerConfig.ORACLE_CONSUMER_LIGHTWEIGHT);
					if(!ltwtSub.equals(true)) {
						TopicSession jmsSession =consumers.getSession();
						if(jmsSession != null)
						{
							log.debug("Committing now for node " + node.toString());
							jmsSession.commit();
							log.debug("Commit done");
						}else {
							log.info("No valid session to commit for node " + node);
						}
					}
					else{
						log.debug("Performing lightweight commit for node " + node);
						commitOffsetsLightWeightSub(node.getKey(), topic, offsets);
					}
					result.put(node.getKey(), null);

				} catch(Exception exception) {
          log.error("Exception from commit " + exception, exception);
					error = true;
					if(ConnectionUtils.isSessionClosed((AQjmsSession)jmsSession))
						result.put(node.getKey(), new DisconnectException(exception.getMessage(),exception));
					else
					result.put(node.getKey(), exception);
				}				
			}
			else {
				log.info("Not Committing on Node " + node);
			}

		}
		return createCommitResponse(request, nodes, offsets, result, error);
	}

	private void commitOffsetsLightWeightSub(Node node, String topic, Map<TopicPartition, OffsetAndMetadata> offsets) {
     	int size = offsets.size();
		int[] partitions = new int[size];
		int[] priorities = new int[size];
		long[] subshards = new long[size];
		long[] sequences = new long[size];

		int index = 0;
		for (Map.Entry<TopicPartition, OffsetAndMetadata> offsetEntry : offsets.entrySet()) {
			TopicPartition tp = offsetEntry.getKey();
			OffsetAndMetadata metadata = offsetEntry.getValue();
			partitions[index] = tp.partition() * 2;
			priorities[index] = 0;
			subshards[index] = metadata.offset() / MessageIdConverter.DEFAULT_SUBPARTITION_SIZE;
			sequences[index] = metadata.offset() % MessageIdConverter.DEFAULT_SUBPARTITION_SIZE;
			index++;
		}

		commitSyncAll(node, topic, partitions, priorities, subshards, sequences);
	}

	public void CommitSync(Node node, String topic, int partition_id, int priority, 
			long subshard_id, long seq_num ) {

		try {
			String user = getCurrentUser(node);
			CallableStatement cStmt = getOrCreateCallable(node, "COMMIT_SYNC", LTWT_COMMIT_SYNC);
			cStmt.setString(1, user);
			cStmt.setString(2, topic);
			cStmt.setString(3, configs.getString(ConsumerConfig.GROUP_ID_CONFIG));
			cStmt.setInt(4, partition_id);
			cStmt.setInt(5, priority);
			cStmt.setLong(6, subshard_id);
			cStmt.setLong(7, seq_num);
			cStmt.execute();
			log.debug("Light weight CommitSync executed successfully for topic: {}, partition: {}, subshard: {}, seq: {}",
					topic, partition_id, subshard_id, seq_num);
		} catch(Exception ex) {
			log.error("Error during light weight CommitSync for node: " + node + ", topic: " + topic, ex);
		}
	}

	public void commitSyncAll(Node node, String topic, int[] partition_id, int[] priority, 
			long[] subshard_id, long[] seq_num ) {

		try {
			OracleConnection oracleCon = (OracleConnection) getConnection(node);
			String user = getCurrentUser(node);

			Array partitionArray = oracleCon.createOracleArray("DBMS_TEQK.INPUT_ARRAY_T", partition_id);
			Array priorityArray = oracleCon.createOracleArray("DBMS_TEQK.INPUT_ARRAY_T", priority);
			Array subshardArray = oracleCon.createOracleArray("DBMS_TEQK.INPUT_ARRAY_T", subshard_id);
			Array sequenceArray = oracleCon.createOracleArray("DBMS_TEQK.INPUT_ARRAY_T", seq_num);

			CallableStatement cStmt = getOrCreateCallable(node, "COMMIT_SYNC_ALL", LTWT_COMMIT_SYNC_ALL);
			cStmt.setString(1, user);
			cStmt.setString(2, topic);
			cStmt.setString(3, configs.getString(ConsumerConfig.GROUP_ID_CONFIG));
			cStmt.setArray(4, partitionArray);
			cStmt.setArray(5, priorityArray);
			cStmt.setArray(6, subshardArray);
			cStmt.setArray(7, sequenceArray);
			cStmt.execute();
			log.debug("Light weight CommitSyncAll executed for topic: {}, partitions: {}", topic, partition_id.length);
		} catch(Exception ex) {
			log.error("Error in light weight commitSyncAll for topic: " + topic + ", node: " + node, ex);
		}
	}

	public void lightWeightSeek(Node node, String topic, long partition_id, long priority, 
			long subshard_id, long seq_num ) throws Exception {
		try {
			String user = getCurrentUser(node);
			CallableStatement cStmt = getOrCreateCallable(node, "SEEK", LTWT_SEEK);
			cStmt.setString(1, user);
			cStmt.setString(2, topic);
			cStmt.setString(3, configs.getString(ConsumerConfig.GROUP_ID_CONFIG));
			cStmt.setLong(4, partition_id);
			cStmt.setLong(5, priority);
			cStmt.setLong(6, subshard_id);
			cStmt.setLong(7, seq_num);
			cStmt.execute();
			log.debug("Light weight seek executed successfully for topic: {}, partition: {}, subshard: {}, seq: {}",
					topic, partition_id, subshard_id, seq_num);
		} catch(Exception ex) {
			log.error("Error in lightWeightseek for topic: " + topic + ", node: " + node, ex);
			throw ex;
		}
	}

	public void lightWeightSeektoBeginning(Node node, String topic, Long[] partition_id, Long[] priority) throws Exception {
		try {
			OracleConnection oracleCon = (OracleConnection) getConnection(node);
			String user = getCurrentUser(node);
			Array partitionArray = oracleCon.createOracleArray("DBMS_TEQK.SEEK_INPUT_ARRAY_T", partition_id);
			Array priorityArray = oracleCon.createOracleArray("DBMS_TEQK.SEEK_INPUT_ARRAY_T", priority);
			CallableStatement cStmt = getOrCreateCallable(node, "SEEK_TO_BEGINNING", LTWT_SEEK_TO_BEGINNING);
			cStmt.setString(1, user);
			cStmt.setString(2, topic);
			cStmt.setString(3, configs.getString(ConsumerConfig.GROUP_ID_CONFIG));
			cStmt.setArray(4, partitionArray);
			cStmt.setArray(5, priorityArray);
			log.debug("lightWeightSeektoBeginning: User: {}, Topic: {}, GroupId: {}, Partition IDs: {}, Priority: {}",
					user, topic, configs.getString(ConsumerConfig.GROUP_ID_CONFIG),
					Arrays.toString(partition_id), Arrays.toString(priority));

			cStmt.execute();
			log.debug("lightWeightSeektoBeginning executed for topic: {}, partitions: {}", topic, partition_id.length);
		} catch(Exception ex) {
			log.error("Error in lightWeightSeektoBeginning for topic: " + topic + ", node: " + node, ex);
			throw ex;
		}
	}


	public void lightWeightSeektoEnd(Node node, String topic, Long[] partition_id, Long[] priority) throws Exception {
		try {
			OracleConnection oracleCon = (OracleConnection) getConnection(node);
			String user = getCurrentUser(node);
			Array partitionArray = oracleCon.createOracleArray("DBMS_TEQK.SEEK_INPUT_ARRAY_T", partition_id);
			Array priorityArray = oracleCon.createOracleArray("DBMS_TEQK.SEEK_INPUT_ARRAY_T", priority);
			CallableStatement cStmt = getOrCreateCallable(node, "SEEK_TO_END", LTWT_SEEK_TO_END);
			cStmt.setString(1, user);
			cStmt.setString(2, topic);
			cStmt.setString(3, configs.getString(ConsumerConfig.GROUP_ID_CONFIG));
			cStmt.setArray(4, partitionArray);
			cStmt.setArray(5, priorityArray);
			log.debug("lightWeightSeektoEnd: User: {}, Topic: {}, GroupId: {}, Partition IDs: {}, Priority: {}",
					user, topic, configs.getString(ConsumerConfig.GROUP_ID_CONFIG),
					Arrays.toString(partition_id), Arrays.toString(priority));

			cStmt.execute();
			log.debug("lightWeightSeektoEnd executed for topic: {}, partitions: {}", topic, partition_id.length);
		} catch (Exception ex) {
			log.error("Error in lightWeightSeektoEnd for topic: " + topic + ", node: " + node, ex);
			throw ex;
		}
	}


	private void lightweightSubscriberSeek(Node node, String topic, Map<TopicPartition, Long> offsets, Map<TopicPartition, Exception> responses) {
		List<Long> seekbeginPartitions = new ArrayList<>();
		List<Long> seekEndPartitions = new ArrayList<>();
		List<Long> seekbeginPriorities = new ArrayList<>();
		List<Long> seekEndPriorities = new ArrayList<>();

		List<TopicPartition> seekBeginoffs = new ArrayList<>();
		List<TopicPartition> seekEndoffs = new ArrayList<>();

		for (Map.Entry<TopicPartition, Long> entry : offsets.entrySet()) {
			TopicPartition tp = entry.getKey();
			long offset = entry.getValue();
			long partition = tp.partition();
			long priority = 0;

			try {
				if (offset == -2L) {  // Seek to beginning
					seekbeginPartitions.add(2L * partition);
					seekbeginPriorities.add((long) priority);
					seekBeginoffs.add(tp);
					continue;
				}
				else if (offset == -1L) {  // Seek to end
					seekEndPartitions.add(2L * partition);
					seekEndPriorities.add((long) priority);
					seekEndoffs.add(tp);
					continue;
				}
				else {
					long subshard = offset / MessageIdConverter.DEFAULT_SUBPARTITION_SIZE;
					long sequence = offset % MessageIdConverter.DEFAULT_SUBPARTITION_SIZE;
					lightWeightSeek(node, topic, 2*partition, priority, subshard, sequence);
					responses.put(tp, null);
				}
			} catch (Exception ex) {
				responses.put(tp, ex);
			}
		}
		try {
			if (!seekbeginPartitions.isEmpty()) {
				lightWeightSeektoBeginning(node, topic,
						seekbeginPartitions.toArray(new Long[0]),
						seekbeginPriorities.toArray(new Long[0]));
				for (TopicPartition tp : seekBeginoffs) {
					responses.put(tp, null);
				}
			}

			if (!seekEndPartitions.isEmpty()) {
				lightWeightSeektoEnd(node, topic,
						seekEndPartitions.toArray(new Long[0]),
						seekEndPriorities.toArray(new Long[0]));
				for (TopicPartition tp : seekEndoffs) {
					responses.put(tp, null);
				}
			}
		}
		catch (Exception e) {
			log.error("Error in lightweightSubscriberSeek for topic: " + topic + ", node: " + node, e);
			for (TopicPartition tp : seekBeginoffs) {
				responses.put(tp, e);
			}
			for (TopicPartition tp : seekEndoffs) {
				responses.put(tp, e);
			}
		}
	}

	
    private ClientResponse createCommitResponse(ClientRequest request, Map<Node, List<TopicPartition>> nodes,
			Map<TopicPartition, OffsetAndMetadata> offsets, Map<Node, Exception> result, boolean error) {
		return new ClientResponse(request.makeHeader((short)1), request.callback(), request.destination(), 
				request.createdTimeMs(), time.milliseconds(), false, null,null,
				new CommitResponse(result, nodes, offsets, error));
	}

	private String getMsgIdFormat(Connection con, String topic )
	{
		String msgFormat = "66";

		PreparedStatement msgFrmtStmt = null;
		ResultSet rs = null;
		try{
			String enqoteTopic = ConnectionUtils.enquote(topic);
			String msgFrmtTxt = "select msgid from "+enqoteTopic+" where rownum = ?";
			msgFrmtStmt = con.prepareStatement(msgFrmtTxt);
			msgFrmtStmt.setInt(1,1);
			rs = msgFrmtStmt.executeQuery();
			if(rs.next() ) {
				msgFormat = rs.getString(1).substring(26, 28);
			}
		}catch(Exception e) {
			//Do Nothing
		}
		finally {
			try { 
				if(msgFrmtStmt != null) {msgFrmtStmt.close();}
			} catch(Exception e) {}
		}
		return msgFormat;

	}

	private class SeekInput {
		static final int SEEK_BEGIN = 1;
		static final int SEEK_END = 2;
		static final int SEEK_MSGID = 3;
		static final int NO_DISCARD_SKIPPED = 1;
		static final int DISCARD_SKIPPED = 2;
		int partition;
		int priority;
		int seekType;
		String seekMsgId;
		public SeekInput() {
			priority = -1;
		}
	}

	private static void validateMsgId(String msgId) throws IllegalArgumentException {

		if(msgId == null || msgId.length() !=32)
			throw new IllegalArgumentException("Invalid Message Id " + ((msgId==null)?"null":msgId));

		try {
			for(int i =0; i< 32 ; i+=4)
			{
				String msgIdPart = msgId.substring(i,i+4); 
				Long.parseLong(msgIdPart,16);
			}
		}catch(Exception e) {
			throw new IllegalArgumentException("Invalid Mesage Id " + msgId);
		}   
	}   
	/*private static int getpriority(String msgId) {
    	try {

    	}catch(Exception e) {
    		return 1;
    	}
    }*/

	public ClientResponse seek(ClientRequest request) {
		log.debug("Sending Seek Request");
		Map<TopicPartition, Exception> responses = new HashMap<>();
		CallableStatement seekStmt = null;
		try {
			OffsetResetRequest.Builder builder = (OffsetResetRequest.Builder)request.requestBuilder();
			OffsetResetRequest offsetResetRequest = builder.build();
			Node node = metadata.getNodeById(Integer.parseInt(request.destination()));
			log.debug("Destination Node: " + node);

			Map<TopicPartition, Long> offsetResetTimestamps = offsetResetRequest.offsetResetTimestamps();
			Map<String, Map<TopicPartition, Long>> offsetResetTimeStampByTopic = new HashMap<String, Map<TopicPartition, Long>>() ;
			for(Map.Entry<TopicPartition, Long> offsetResetTimestamp : offsetResetTimestamps.entrySet()) {
				String topic = offsetResetTimestamp.getKey().topic();
				if ( !offsetResetTimeStampByTopic.containsKey(topic) ) {
					offsetResetTimeStampByTopic.put(topic, new  HashMap<TopicPartition, Long>());
				}
				offsetResetTimeStampByTopic.get(topic).put(offsetResetTimestamp.getKey(), offsetResetTimestamp.getValue());
			}
			TopicConsumers consumers = topicConsumersMap.get(node);
			Connection con = ((AQjmsSession)consumers.getSession()).getDBConnection();

			SeekInput[] seekInputs = null;
			String[] inArgs = new String[5];
			int indx =0;
			for(Map.Entry<String, Map<TopicPartition, Long>> offsetResetTimestampOfTopic : offsetResetTimeStampByTopic.entrySet()) {
				String topic =  offsetResetTimestampOfTopic.getKey();
				inArgs[0] = "Topic: " + topic + " ";
				Map<TopicPartition,Long> partitionOffsets = offsetResetTimestampOfTopic.getValue();

				if(consumers.lightWeightSub) {
					lightweightSubscriberSeek(node, topic, partitionOffsets, responses);
					continue;
				}

				try {
					if(msgIdFormat.equals("00") ) {
						msgIdFormat = getMsgIdFormat(con, topic);
					}

					int inputSize = partitionOffsets.entrySet().size(); 
					seekInputs = new SeekInput[inputSize];

					for(Map.Entry<TopicPartition, Long> offsets : partitionOffsets.entrySet()) {
						seekInputs[indx] = new SeekInput(); 
						try {
							TopicPartition tp = offsets.getKey();
							seekInputs[indx].partition = tp.partition();
							inArgs[1] = "Partrition: " + seekInputs[indx].partition;
							if(offsets.getValue() == -2L) {
								seekInputs[indx].seekType = SeekInput.SEEK_BEGIN; // Seek to Beginning
								inArgs[2]= "Seek Type: " + seekInputs[indx].seekType;
							}
							else if( offsets.getValue() == -1L) {
								seekInputs[indx].seekType = SeekInput.SEEK_END; // Seek to End
								inArgs[2]= "Seek Type: " + seekInputs[indx].seekType;
							}
							else {
								seekInputs[indx].seekType = SeekInput.SEEK_MSGID; // Seek to MessageId
								inArgs[2]= "Seek Type: " + seekInputs[indx].seekType;
								inArgs[3] ="Seek to Offset: " +  offsets.getValue();
								seekInputs[indx].seekMsgId = MessageIdConverter.getMsgId(tp, offsets.getValue(), msgIdFormat, 0);
								inArgs[4] = "Seek To MsgId: "+seekInputs[indx].seekMsgId ;
								validateMsgId(seekInputs[indx].seekMsgId);
							}
							indx++;
						}catch(IllegalArgumentException e ) {
							String errorMsg = "";
							for(int i =0; i<inArgs.length; i++ ) {
								if(inArgs[i] == null)
									break;

								errorMsg += inArgs[i];
							}
							Exception newE  =  new IllegalArgumentException(errorMsg, e);
							throw newE;
						}
					}

					StringBuilder sb = new StringBuilder();
					sb.append("declare \n seek_output_array  dbms_aq.seek_output_array_t; \n ");
					sb.append("begin \n dbms_aq.seek(queue_name => ?,");	
					sb.append("consumer_name=>?,");
					sb.append("seek_input_array =>  dbms_aq.seek_input_array_t( ") ;
					for(int i = 0; i < seekInputs.length; i++) {
						sb.append("dbms_aq.seek_input_t( shard=> ?, priority => ?, seek_type => ?, seek_pos => dbms_aq.seek_pos_t( msgid => hextoraw(?))) ");
						if(i != seekInputs.length-1)
							sb.append(", ");
					}
					sb.append("), ");
					sb.append("skip_option => ?, seek_output_array => seek_output_array);\n");
					sb.append("end;\n" );
					seekStmt = con.prepareCall(sb.toString());
					int stmtIndx = 1;
					seekStmt.setString(stmtIndx++, ConnectionUtils.enquote(topic));
					seekStmt.setString(stmtIndx++, configs.getString(ConsumerConfig.GROUP_ID_CONFIG));

					for(int i=0; i < seekInputs.length; i++) {
						if(seekInputs[i].partition == -1) {
							seekStmt.setInt(stmtIndx++, seekInputs[i].partition);
						}else {
							seekStmt.setInt(stmtIndx++, 2*seekInputs[i].partition);
						}
						if(seekInputs[i].seekType == SeekInput.SEEK_MSGID) {
							seekStmt.setInt(stmtIndx++, 0);
						}else {
							seekStmt.setInt(stmtIndx++, seekInputs[i].priority);
						}

						seekStmt.setInt(stmtIndx++, seekInputs[i].seekType);
						if(seekInputs[i].seekType == SeekInput.SEEK_MSGID){
							seekStmt.setString(stmtIndx++, seekInputs[i].seekMsgId);
						}else {
							seekStmt.setNull(stmtIndx++,Types.CHAR);
						}
					}
					seekStmt.setInt(stmtIndx++, SeekInput.DISCARD_SKIPPED);
					log.debug("Invoking 'dbms_aq.seek_input_t' for the topic: "+ topic);
					seekStmt.execute();
					log.debug("'dbms_aq.seek_input_t' completed for the topic: "+ topic);
					for(Map.Entry<TopicPartition, Long> offsets : offsetResetTimestampOfTopic.getValue().entrySet()) {
						responses.put(offsets.getKey(), null);
					}

				} catch(Exception e) {
					if (e instanceof SQLException && ((SQLException) e).getErrorCode() == 6550) {
						log.error("Not all privileges granted to the database user.", e.getMessage());
						
						log.info("Check Oracle Documentation for Kafka Java Client Interface for Oracle Transactional"
								+ " Event Queues to get the complete list of privileges required for the database user.");
					}
					for(Map.Entry<TopicPartition, Long> offsets : offsetResetTimestampOfTopic.getValue().entrySet()) {
						responses.put(offsets.getKey(), e);
					}
				}finally {
					if(seekStmt != null) {
						try { 
							seekStmt.close();
							seekStmt = null;
						}catch(Exception e) {}
					}
				}
			}// While Topics

		} catch(Exception e) {
			return new ClientResponse(request.makeHeader((short)1), request.callback(), request.destination(), 
					request.createdTimeMs(), time.milliseconds(), true, null,null, new OffsetResetResponse(responses, e));
		}
		return new ClientResponse(request.makeHeader((short)1), request.callback(), request.destination(), 
				request.createdTimeMs(), time.milliseconds(), false, null,null, new OffsetResetResponse(responses, null));
	}

	
    private ClientResponse unsubscribe(ClientRequest request) {
		HashMap<String, Exception> response = new HashMap<>();
		for(Map.Entry<Node, TopicConsumers> topicConsumersByNode: topicConsumersMap.entrySet())
		{
			for(Map.Entry<String, TopicSubscriber> topicSubscriber : topicConsumersByNode.getValue().getTopicSubscriberMap().entrySet()) {
				try {
					((AQjmsConsumer)topicSubscriber.getValue()).close();
					response.put(topicSubscriber.getKey(), null);
					topicConsumersByNode.getValue().remove(topicSubscriber.getKey());
				}catch(JMSException jms) {
					response.put(topicSubscriber.getKey(), jms);
				}
			}
			try {
				((AQjmsSession)topicConsumersByNode.getValue().getSession()).close();
				((AQjmsConnection)topicConsumersByNode.getValue().getConnection()).close();
				topicConsumersByNode.getValue().setSession(null);
				topicConsumersByNode.getValue().setConnection(null);
				// ToDo: Delete User_queue_partition_assignment_table entry for   this Consumer Session from Database
				// Execute DBMS_TEQK.AQ$_REMOVE_SESSION()

			} 

			catch(JMSException jms) {
				//log.error("Failed to close session: {} associated with connection: {} and node: {}  ", consumers.getSession(), topicConsumersMap.getConnection(), node );
			}
		}

		topicConsumersMap.clear();
		return new ClientResponse(request.makeHeader((short)1), request.callback(), request.destination(), 
				request.createdTimeMs(), time.milliseconds(), true,null,null, new UnsubscribeResponse(response));
	}

	private ClientResponse getMetadata(ClientRequest request) {
		Connection conn = null;
		Node node = null;
		Cluster cluster = null;
		//Cluster used for this metadata is still a bootstrap cluster and does not have all necessary information
		//Pick any random node from the bootstrap nodes and send metadata request.
		if(metadata.isBootstrap())
		{
			cluster = metadata.fetch();
			List<Node> clusterNodes = NetworkClient.convertToOracleNodes(cluster.nodes());
			// Check if we have a node where connection already exists
			Set<Node> nodesWithConn = topicConsumersMap.keySet();
			for(Node nodeNow: clusterNodes)
			{
				for(Node connectedNode : nodesWithConn)
				{
					if(connectedNode.equals(nodeNow))
					{
						//Found a node with a connection to database.
						node = nodeNow;
						break;
					}
				}
			}
			if(node == null)
			{
				//No node with connection yet. Pick the first bootstrap node.
				node = clusterNodes.get(0);
				log.debug("No Connected Node Found. Picked first of bootstrap nodes.: " + node);
			}
		}
		else
		{
			node = (org.oracle.okafka.common.Node)metadata.getNodeById(Integer.parseInt(request.destination()));
		}
		try {
			TopicConsumers  tConsumer = topicConsumersMap.get(node);
			if(tConsumer == null)
				throw new NullPointerException("TConsumer for Node "+ node);

			TopicSession tSession = tConsumer.getSession();
			if(tSession == null)
				throw new NullPointerException ("TSesion for TConsumer for node" + node);

			conn = ((AQjmsSession)topicConsumersMap.get(node).getSession()).getDBConnection();			
		} catch(JMSException jmsExcp) {			
			try {
				log.trace("Unexcepted error occured with connection to node {}, closing the connection", request.destination());
				topicConsumersMap.get(node).getConnection().close();
				log.trace("Connection with node {} is closed", request.destination());
			} catch(JMSException jmsEx) {
				log.trace("Failed to close connection with node {}", request.destination());
			}
		}

		ClientResponse response = getMetadataNow(request, conn, node, metadata.updateRequested());

		MetadataResponse metadataresponse = (MetadataResponse)response.responseBody();

		org.apache.kafka.common.Cluster updatedCluster = metadataresponse.cluster();

		for(String topic: updatedCluster.topics()) {
			try {
				super.fetchQueueParameters(topic, conn, metadata.topicParaMap);
			} catch (SQLException e) {
				log.error("Exception while fetching TEQ parameters and updating metadata " + e.getMessage());
			}
		}


		if(response.wasDisconnected()) {
			topicConsumersMap.remove(node);
			metadata.requestUpdate();
		}
		return response;
	}

	/** Sends a join_group request to TEQ. JOIN_GROUP call returns a list of sessions that are part of rebalancing and their previous assignment. 
	 * @param request join group request
	 * @return
	 */
	private ClientResponse joinGroup(ClientRequest request) {	
		log.debug("Sending  AQ Join Group Request");
		JoinGroupRequest.Builder builder = (JoinGroupRequest.Builder)request.requestBuilder();
		JoinGroupRequest  joinRequest= builder.build();
		SessionData sessionData = joinRequest.getSessionData();
		CallableStatement joinStmt = null;
		int sessionId = -1;
		int instId = -1;
		int joinGroupVersion = sessionData.getVersion();

		try {
			Node node = metadata.getNodeById(Integer.parseInt(request.destination()));
			log.debug("Destination Node : " + node.toString());
			TopicConsumers consumers = topicConsumersMap.get(node);
			Connection con = ((AQjmsSession)consumers.getSession()).getDBConnection();

			sessionId = getSessionId(con);
			instId = getInstId(con);

			// First Join Group Request from all consumer and every join group request from group leader must attempt to clean the USER_QUEUE_PARTITION_ASSIGNMENT_TABLE
			if(joinGroupVersion < 0 || sessionData.getLeader() == 1)
			{
				log.debug("Attempt to cleanup USER_QUEUE_PARTITION_ASSIGNMENT_TABLE by session " + sessionId +" at instance " + instId);
				removeStaleEntries(con);
			}

			final String qpimLstType = "SYS.AQ$_QPIM_INFO_LIST";
			final String qpatLstType = "SYS.AQ$_QPAT_INFO_LIST";
			log.debug("Assigned partition Size " + sessionData.getAssignedPartitions().size());
			QPATInfo[] a = new QPATInfo[sessionData.getAssignedPartitions().size()];
			int ind = 0;
			for(PartitionData pData: sessionData.getAssignedPartitions()) {
				QPATInfo qpat = new QPATInfo();
				//qpat.setSchema(sessionData.getSchema() != null ? ConnectionUtils.enquote(sessionData.getSchema().toUpperCase()) : null);
				qpat.setSchema(sessionData.getSchema() != null ? (sessionData.getSchema().toUpperCase()) : null);
				//qpat.setQueueName(ConnectionUtils.enquote(pData.getTopicPartition().topic().toUpperCase()));
				qpat.setQueueName((pData.getTopicPartition().topic().toUpperCase()));
				qpat.setQueueId(pData.getQueueId());
				String subscriberNameIn =pData.getSubName() == null ? configs.getString(ConsumerConfig.GROUP_ID_CONFIG).toUpperCase(): pData.getSubName().toUpperCase();
				/*if(subscriberNameIn != null) {
				subscriberNameIn = ConnectionUtils.enquote(subscriberNameIn);
			}*/
				qpat.setSubscriberName(subscriberNameIn);
				qpat.setSubscriberId(pData.getSubId());
				qpat.setGroupLeader(sessionData.getLeader());
				qpat.setPartitionId(pData.getTopicPartition().partition() == -1 ? -1 : pData.getTopicPartition().partition() *2);
				//System.out.println("Setting partition for this qpat to " + qpat.getPartitionId());
				qpat.setFlags(-1);
				qpat.setVersion(sessionData.getVersion());
				qpat.setInstId(sessionData.getInstanceId());
				qpat.setSessionId(sessionData.getSessionId());
				qpat.setAuditId(sessionData.getAuditId());
				qpat.setTimeStamp(new java.sql.Time(System.currentTimeMillis()));
				//qpat.setTimeStamp(new java.sql.Time(sessionData.createTime.getTime()));
				a[ind] = qpat;
				ind++;
			}

			QPATInfoList qpatl = new QPATInfoList();
			qpatl.setArray(a);
			joinStmt = con.prepareCall("{call DBMS_TEQK.AQ$_JOIN_GROUP(?, ?, ?, ? )}");
			joinStmt.setObject(1,  qpatl, OracleTypes.ARRAY);
			joinStmt.setInt(4, joinGroupVersion);
			joinStmt.registerOutParameter(1, OracleTypes.ARRAY, qpatLstType);
			joinStmt.registerOutParameter(2, OracleTypes.ARRAY, qpimLstType);
			joinStmt.registerOutParameter(3, Types.INTEGER);
			joinStmt.registerOutParameter(4, Types.INTEGER);
			log.debug("Executing DBMS_TEQK.AQ$_JOIN_GROUP");
			joinStmt.execute();

			QPATInfo[] qpatInfo = ((QPATInfoList)qpatl.create(joinStmt.getObject(1), 2002)).getArray();
			QPIMInfoList qpiml = new QPIMInfoList();
			OracleData odata = ((QPIMInfoList)qpiml.create(joinStmt.getObject(2), 2002));
			QPIMInfo[] qpimInfo = null;
			if(odata != null) {
				qpimInfo = ((QPIMInfoList)odata).getArray();
			}

			log.debug("Return from DBMS_TEQK.AQ$_JOIN_GROUP. QPATINFO Size " +qpatInfo.length );
			for(int i = 0; i < qpatInfo.length; i++)
			{

				log.debug("QPAT[" +i +"]:(Inst,Session,GroupLeader,Partition,Flag,Version#) = ("+
						qpatInfo[i].getInstId()+","+qpatInfo[i].getSessionId()+"," +
						qpatInfo[i].getGroupLeader()+","+qpatInfo[i].getPartitionId()+"," +
						qpatInfo[i].getFlags()+","+qpatInfo[i].getVersion());
			}


			return createJoinGroupResponse(request, sessionId, instId, qpatInfo, qpimInfo, joinStmt.getInt(4), null, false);
		} catch(Exception exception) {
			boolean disconnected = false;
			log.error("Exception while executing JoinGroup " + exception.getMessage() , exception);
			if(exception instanceof SQLException )
			{
				SQLException sqlExcp = (SQLException)exception;
				int errorCode = sqlExcp.getErrorCode();
				log.error("JoinGroup: SQL ERROR: ORA-"+ errorCode, exception);
				if(errorCode == 28 || errorCode == 17410 || errorCode == 1403) {
					disconnected = true;
				}
			}
			return createJoinGroupResponse(request, sessionId, instId, null, null, -1, exception, disconnected);
		}
		finally {
			try {
				if(joinStmt != null)
					joinStmt.close();
			} catch(Exception ex) {
				//do nothing
			}	
		}
	}

	private void removeStaleEntries(Connection con)
	{
		try {
			PreparedStatement prStmt = con.prepareStatement("DELETE FROM USER_QUEUE_PARTITION_ASSIGNMENT_TABLE where session_id = -1");
			prStmt.execute();
			con.commit();
			prStmt.close();
		}catch(Exception e)
		{
			log.warn("Exception while deleting stale entries from USER_QUEUE_PARTITION_ASSIGNMENT_TABLE",e);
		}
	}

	private int getSessionId(Connection con) throws SQLException {

		Statement st = null;
		ResultSet rs = null;

		try {
			String sessionIdStr =  ((oracle.jdbc.internal.OracleConnection)con).getServerSessionInfo().getProperty("AUTH_SESSION_ID");
			return Integer.parseInt(sessionIdStr);
		}catch(Exception e)
		{
			// Failed to get session id from  connection object. Execute query to find session id now
		}
		try {

			st = con.createStatement(); 
			rs = st.executeQuery("select sys_context('USERENV', 'SID') from dual");
			if(rs.next() ) {
				return rs.getInt(1);
			} 
		}catch(SQLException sqlException) {
			//do nothing
		} finally {
			try {
				if(rs != null)
					rs.close();
			}catch(SQLException exception) {

			}
			try {
				if(st != null)
					st.close();
			}catch(SQLException exception) {

			}  		
		}

		throw new SQLException("Error in fetching Session Id");

	}

	private int getInstId(Connection con) throws SQLException {
		Statement st = null;
		ResultSet rs = null;
		try {
			String instIdStr = ((oracle.jdbc.internal.OracleConnection)con).getServerSessionInfo().getProperty("AUTH_INSTANCE_NO");
			return Integer.parseInt(instIdStr);
		}catch(Exception e)
		{
			//Failed to get instance number from connection object. Do Query now
		}
		try {
			st = con.createStatement(); 
			rs = st.executeQuery("select sys_context('USERENV', 'INSTANCE') from dual");
			if(rs.next() ) {
				return rs.getInt(1);
			} 
		}catch(SQLException sqlException) {
			//do nothing
		} finally {
			try {
				if(rs != null)
					rs.close();
			}catch(SQLException exception) {

			}
			try {
				if(st != null)
					st.close();
			}catch(SQLException exception) {

			}

		}

		throw new SQLException("Error in fetching Instance Id");

	}


	public int getSubcriberCount(Node node, String topic) throws SQLException {
		int count =0;
		PreparedStatement Stmt = null;
		ResultSet rs = null;
		Connection con;
		try {
			con = ((AQjmsSession)topicConsumersMap.get(node).getSession()).getDBConnection();
			String query = "select count(*) from  user_durable_subs where name = :1 and queue_name = :2";
			Stmt = con.prepareStatement(query);
			Stmt.setString(1, configs.getString(ConsumerConfig.GROUP_ID_CONFIG));
			Stmt.setString(2, topic);
			rs = Stmt.executeQuery();

			if(rs.next()) {
				count = rs.getInt(1);
				return count;
			}
		}catch(SQLException sqlException) {
			//do nothing
		} catch (JMSException e) {
			//do nothing
		} finally {
			try {
				if(rs != null)
					rs.close();
			}catch(SQLException exception) {

			}
			try {
				if(Stmt != null)
					Stmt.close();
			}catch(SQLException exception) {

			}

		}

		throw new SQLException("Error in getting the subscriber count");
	}

	public String getoffsetStartegy() {
		return configs.getString(ConsumerConfig.AUTO_OFFSET_RESET_CONFIG);
	}

	/* Returns a list of sessions that are part of rebalancing and their previous assignment */
	private ClientResponse createJoinGroupResponse(ClientRequest request, int sessionId, int instId, QPATInfo[] qpatInfo, QPIMInfo[] qpimInfo, int version, Exception exception, boolean disconnected) {

		Map<String, SessionData> memberPartitionMap = new HashMap<String, SessionData>();
		List<PartitionData> partitions = new ArrayList<>();
		int leader = 0;
		int length = 0;
		if(qpatInfo != null)
			length = qpatInfo.length;

		log.debug("Creating Join Group Response. QPAT Length: " +length);
		try {
			if(disconnected)
			{
				throw exception;
			}

			if(qpatInfo != null) {
				//Check if This session is Leader or not
				for(int ind = 0; ind < length; ind++) {
					if(qpatInfo[ind].getSessionId() == sessionId && qpatInfo[ind].getInstId() == instId ) {
						if(qpatInfo[ind].getGroupLeader() == 1)
							leader = 1;
						break;
					}
				}
				log.debug("Leader of the group? " + leader);
				if(leader == 1)
				{
					//Set Partition ownership map
					Map<Integer, ArrayList<Integer>> instPListMap = new HashMap<Integer, ArrayList<Integer>>();
					Map<Integer,Integer> partitionInstMap = new HashMap<Integer,Integer>();

					String topic = qpatInfo[0]!=null?qpatInfo[0].getQueueName():null;

					if(qpimInfo != null && qpimInfo.length > 0) 
					{
						log.debug("Partitions Created for topic " 
								+qpatInfo[0].getSchema()+"."+qpatInfo[0].getQueueName()+ " = " +qpimInfo.length);
						for(QPIMInfo qpimNow : qpimInfo)
						{
							if(topic == null)
								topic = qpimNow.getQueueName();

							int instNow = qpimNow.getOwnerInstId();
							ArrayList<Integer> pInstListNow = instPListMap.get(instNow);
							if(pInstListNow == null)
							{
								pInstListNow = new ArrayList<Integer>();
								instPListMap.put(instNow, pInstListNow);
							}
							pInstListNow.add(qpimNow.getPartitionId()/2);
							partitionInstMap.put(qpimNow.getPartitionId()/2, instNow);
						}
					} 
					else
					{
						log.info("No partition yet created for Topic "+ 
								qpatInfo[0].getSchema()+"."+qpatInfo[0].getQueueName());
					}
					ArrayList<SessionData> membersList = new ArrayList<SessionData>();
					for(QPATInfo qpatNow: qpatInfo)
					{

						if(qpatNow.name == null )
						{
							qpatNow.name = qpatNow.getInstId() +"_"+ qpatNow.getSessionId();
						}

						try {
							//System.out.println("TxEQAssignor:Printing QPat " + qpatNow.name);
							//System.out.println("TxEQAssignor:"+ qpatNow.toString());
						}catch(Exception e)
						{
							log.error("Exception while printing qpat " + qpatNow.name + " exception: " + e.getMessage());
						}

						String name = qpatNow.name;
						SessionData teqSession = memberPartitionMap.get(name);
						List<PartitionData> teqPList = null;
						if(teqSession == null)
						{
							teqSession = new SessionData( qpatNow.getSessionId(), qpatNow.getInstId(), 
									qpatNow.getSchema(),qpatNow.getQueueName(), qpatNow.getQueueId(), qpatNow.getSubscriberName(),
									qpatNow.getSubscriberId(), null, // qpatNow.getTimeStamp()== null?new java.util.Date():new java.util.Date(qpatNow.getTimeStamp().getTime()), 
									qpatNow.getGroupLeader(), qpatNow.getVersion(), qpatNow.getAuditId());
							//System.out.println("createJoinGroupResponse 1: qpat With queue Id and subscriber ID "  + qpatNow.getQueueId() + " " + qpatNow.getSubscriberId());
							log.debug("Member Added " + teqSession);
							membersList.add(teqSession);
							memberPartitionMap.put(name, teqSession);
						}
						if(qpatNow.getPartitionId() >= 0) 
						{
							teqPList = teqSession.getPreviousPartitions();
							int pIdNow = qpatNow.getPartitionId()/2;
							int ownerPid = partitionInstMap.get(pIdNow);
							//System.out.println("createJoinGroupResponse 2: Partition " + pIdNow  + "  Added to " +qpatNow.name); 
							teqPList.add(new PartitionData(qpatNow.getQueueName(), qpatNow.getQueueId(), pIdNow, qpatNow.getSubscriberName(), qpatNow.getSubscriberId(), ownerPid, ownerPid == qpatNow.getInstId()? true:false));
						}
					}
					log.debug("Invoking Assignors");
					for(ConsumerPartitionAssignor assignor : assignors)
					{
						if(assignor instanceof TxEQAssignor)
						{
							log.debug("Using TEQ Assignor. ");
							TxEQAssignor txEQAssignor = (TxEQAssignor) assignor;
							txEQAssignor.setInstPListMap(instPListMap);
							Map<String, ArrayList<SessionData>> topicMemberMap = new HashMap<String,ArrayList<SessionData>>();
							topicMemberMap.put(topic,membersList);
							log.debug("Setting topicMembership Map. Member List Size " + membersList.size() +" Map Size  " + topicMemberMap.size());
							txEQAssignor.setPartitionMemberMap(topicMemberMap);
						}
					}
				}
				if(qpimInfo != null)
				{
					for(int ind = 0; ind < qpimInfo.length; ind++) {
						partitions.add(new PartitionData(qpimInfo[ind].getQueueName(), qpatInfo[0].getQueueId(), qpimInfo[ind].getPartitionId()/2, qpatInfo[0].getSubscriberName(), qpatInfo[0].getSubscriberId(), qpimInfo[ind].getOwnerInstId() , false));
					}
				}
			}
		} catch(Exception excp) {
			if(excp instanceof SQLException)
			{
				SQLException sqlEx = (SQLException)excp;
				log.error("Exception in creating Join Group response " + sqlEx.getMessage(), sqlEx);
			}
			memberPartitionMap.clear();
			partitions.clear();
			leader = -1;
		}
		JoinGroupResponse jgResponse = new JoinGroupResponse(memberPartitionMap, partitions, leader, version, exception);
		log.debug("Join Group Response Created");
		return new ClientResponse(request.makeHeader((short)1), request.callback(), request.destination(), 
				request.createdTimeMs(), time.milliseconds(), disconnected, null,null, jgResponse);
	}

	/** 
	 * Sends a SYNC request to TEQ. Leader session performs assignment to all sessions which are part of consumer group(or participating in rebalancing) from subscribed topic using partition assignor and this assignment is sent to TEQ in sync group request.
	 * Follower sends an empty request.
	 * @param request
	 * @return
	 */
	private ClientResponse syncGroup(ClientRequest request) {
		SyncGroupRequest.Builder builder = (SyncGroupRequest.Builder)request.requestBuilder();
		SyncGroupRequest  syncRequest= builder.build();
		List<SessionData> sData = syncRequest.getSessionData();
		CallableStatement syncStmt = null;
		Connection con = null;
		//System.out.println("SyncGroup 1: Sending Sync Group Now");
		try {
			Node node = metadata.getNodeById(Integer.parseInt(request.destination()));
			TopicConsumers consumers = topicConsumersMap.get(node);
			con = ((AQjmsSession)consumers.getSession()).getDBConnection();

			final String typeList = "SYS.AQ$_QPAT_INFO_LIST";
			int size = 0;

			for(SessionData data : sData) {
				size += data.getAssignedPartitions().size();
			}
			log.debug("Before Sync, Assigned Partition List size "+ size);
			QPATInfo[] a = new QPATInfo[size];

			int ind = 0;
			for(SessionData sessionData : sData) {
				for(PartitionData pData: sessionData.getAssignedPartitions()) {

					QPATInfo qpat = new QPATInfo();
					//qpat.setSchema(sessionData.getSchema() != null ? ConnectionUtils.enquote(sessionData.getSchema().toUpperCase()) : null);
					qpat.setSchema(sessionData.getSchema() != null ? (sessionData.getSchema().toUpperCase()) : null);

					//qpat.setQueueName(ConnectionUtils.enquote(pData.getTopicPartition().topic().toUpperCase()));
					qpat.setQueueName((pData.getTopicPartition().topic().toUpperCase()));
					qpat.setQueueId(sessionData.getQueueId());
					String subscriberNameIn =pData.getSubName() == null ? configs.getString(ConsumerConfig.GROUP_ID_CONFIG).toUpperCase(): pData.getSubName().toUpperCase();
					/*if(subscriberNameIn != null) {
						subscriberNameIn = ConnectionUtils.enquote(subscriberNameIn);
					}*/
					qpat.setSubscriberName(subscriberNameIn);
					qpat.setSubscriberId(sessionData.getSubscriberId());
					qpat.setGroupLeader(sessionData.getLeader());
					int pId = pData.getTopicPartition().partition();
					// If partitions assigned is -1 then keep it as it is, else multiply with 2 as for TEQ partitions are even numbered
					if(pId > 0 )
						pId *= 2;

					qpat.setPartitionId(pId);
					qpat.setFlags(2); // DBMS_TEQK.ASSIGNED
					qpat.setVersion(sessionData.getVersion());
					qpat.setInstId(sessionData.getInstanceId());
					qpat.setSessionId(sessionData.getSessionId());
					qpat.setAuditId(sessionData.getAuditId());

					qpat.setTimeStamp(new java.sql.Time(System.currentTimeMillis()));
					a[ind] = qpat;
					ind++;
				}
			}

			QPATInfoList qpatl = new QPATInfoList();
			if(a.length > 0)
				qpatl.setArray(a);
			syncStmt = con.prepareCall("{call DBMS_TEQK.AQ$_SYNC(?, ?)}");
			syncStmt.setObject(1, qpatl, OracleTypes.ARRAY);
			syncStmt.setInt(2, syncRequest.getVersion());
			syncStmt.registerOutParameter(1, OracleTypes.ARRAY, typeList);
			syncStmt.registerOutParameter(2, Types.INTEGER);
			//System.out.println("SyncGroup 8: Executing SYNC Procedure now");
			syncStmt.execute();
			//System.out.println("SyncGroup 9: Retrieved  Response. creating qpatInfo array now");
			QPATInfo[] qpatInfo = ((QPATInfoList)qpatl.create(syncStmt.getObject(1), 2002)).getArray();

			log.debug("Return from DBMS_TEQK.AQ$_SYNC. QPATINFO Size " +qpatInfo.length );
			for(int i = 0; i < qpatInfo.length; i++)
			{

				log.debug("QPAT[" +i +"]:(Inst,Session,GroupLeader,Partition,Flag,Version#) = ("+
						qpatInfo[i].getInstId()+","+qpatInfo[i].getSessionId()+"," +
						qpatInfo[i].getGroupLeader()+","+qpatInfo[i].getPartitionId()+"," +
						qpatInfo[i].getFlags()+","+qpatInfo[i].getVersion());
			}

			//System.out.println("SyncGroup 10 : Sync Response Received. Assigned Partition count " + qpatInfo.length);
			return createSyncResponse(request, qpatInfo, syncStmt.getInt(2), null, false);
		} catch(Exception exception) {
			boolean disconnected = false;
			log.error("Exception in syncGroup " + exception.getMessage(), exception);
			if(exception instanceof SQLException)
			{
				SQLException sqlExcp = (SQLException) exception;
				int sqlErrorCode = sqlExcp.getErrorCode();
				log.error("syncGroup: SQL ERROR: ORA-"+ sqlErrorCode, exception);
				if(sqlErrorCode == 28 || sqlErrorCode == 17410 || sqlErrorCode == 1403)
					disconnected = true;
			}
			return createSyncResponse(request, null, -1, exception, disconnected);
		} finally {
			try {
				if(syncStmt != null)
					syncStmt.close();
			}catch(SQLException sqlException) {
				//do nothing
			}
		}
	}

	/* Returns a list of partitions assigned to this session */
	private ClientResponse createSyncResponse(ClientRequest request, QPATInfo[] qpatInfo, int version, Exception exception, boolean disconnected) {
		SessionData data = null;
		try {
			if(exception == null) {
				//System.out.println("Processing Sync Response. Printing Assigned Paritions");
				if(qpatInfo.length > 0) {
					//System.out.println("Response for session : "+ qpatInfo[0].getInstId()+"_"+qpatInfo[0].getSessionId());

					data = new SessionData(qpatInfo[0].getSessionId(), qpatInfo[0].getInstId(), qpatInfo[0].getSchema(), qpatInfo[0].getQueueName(),
							qpatInfo[0].getQueueId(), qpatInfo[0].getSubscriberName(), qpatInfo[0].getSubscriberId(), new java.util.Date(),
							/*new java.sql.Date(qpatInfo[0].getTimeStamp().getTime()), */ qpatInfo[0].getGroupLeader(), qpatInfo[0].getVersion(), qpatInfo[0].getAuditId());
				}

				for(int ind = 0; ind < qpatInfo.length; ind++) {
					int pId = qpatInfo[ind].getPartitionId();
					if(pId >0)
						pId = pId/2;

					//System.out.println("TxEQAssignor:Assigned Partition :   " + pId);
					data.addAssignedPartitions(new PartitionData(qpatInfo[ind].getQueueName(), qpatInfo[ind].getQueueId(), pId,
							qpatInfo[ind].getSubscriberName(), qpatInfo[ind].getSubscriberId(), qpatInfo[ind].getInstId(), data.getInstanceId()==qpatInfo[ind].getInstId()?true:false ));
				}
			}
		} catch(Exception ex) {
			log.error("Exception from createSyncResponse " +ex, ex);
			ex.printStackTrace();
			exception = ex;
		}

		return new ClientResponse(request.makeHeader((short)1), request.callback(), request.destination(), 
				request.createdTimeMs(), time.milliseconds(), disconnected, null,null, new SyncGroupResponse(data, version, exception));
	}
	
	private ClientResponse fetchOffsets(ClientRequest request) {

		OffsetFetchRequest.Builder builder = (OffsetFetchRequest.Builder) request.requestBuilder();
		OffsetFetchRequest offsetFetchRequest = builder.build();
		List<TopicPartition> topicPartitions = offsetFetchRequest.perGroupTopicpartitions().values().iterator().next();
		String groupId = offsetFetchRequest.perGroupTopicpartitions().keySet().iterator().next();
		Map<TopicPartition, PartitionOffsetData> offsetFetchResponseMap = new HashMap<>();
		boolean disconnected = false;
		Exception exception = null;
		Connection jdbcConn = null;
		TopicConsumers topicConsumer = null;

		for (Node nodeNow : topicConsumersMap.keySet()) {
			if (request.destination().equals("" + nodeNow.id())) {
				topicConsumer = topicConsumersMap.get(nodeNow);
			}
		}
		try {
			jdbcConn = topicConsumer.getDBConnection();
			
			for (TopicPartition tp : topicPartitions) {
				try {
					long offset = FetchOffsets.fetchCommittedOffset(tp.topic(), tp.partition(), groupId, jdbcConn);
					if (offset != -1) 
						offsetFetchResponseMap.put(tp, new PartitionOffsetData(offset,null));
					else {
						log.warn("No Committed Offset found for Queue:" + tp.topic() + "Partition:" + tp.partition());
						offsetFetchResponseMap.put(tp, null);
					}
				} catch (SQLException sqlE) {
						int errorCode = sqlE.getErrorCode();
						log.error("SQL ERROR while fetching commit offset: ORA- " + errorCode, sqlE);
						if(errorCode == 28 || errorCode == 17410) {
							disconnected = true;
							throw sqlE;
						}
						else
							offsetFetchResponseMap.put(tp, new PartitionOffsetData(-1L,sqlE));
				}
			}


		} catch (Exception e) {
			log.error("Exception while fetching offsets " + e.getMessage(), e);
			try {
				exception = e;
				log.debug("Unexcepted error occured with connection to node {}, closing the connection",
						request.destination());
				if (jdbcConn != null)
					jdbcConn.close();

				log.trace("Connection with node {} is closed", request.destination());
			} catch (SQLException sqlEx) {
				log.trace("Failed to close connection with node {}", request.destination());
			}
		}

		OffsetFetchResponse offsetResponse = new OffsetFetchResponse(Collections.singletonMap(groupId, offsetFetchResponseMap));
		
		offsetResponse.setException(exception);

		return new ClientResponse(request.makeHeader((short) 1), request.callback(), request.destination(),
				request.createdTimeMs(), System.currentTimeMillis(), disconnected, null, null, offsetResponse);
	}

	public ClientResponse connectMe(ClientRequest request)
	{
		ConnectMeRequest.Builder builder = (ConnectMeRequest.Builder)request.requestBuilder();
		ConnectMeRequest  connectMeRequest= builder.build();
		Node nodeNow = metadata.getNodeById(Integer.parseInt(request.destination()));
		TopicConsumers consumers = topicConsumersMap.get(nodeNow);
		ConnectMeResponse connMeResponse = null;

		if(consumers != null)
		{
			try {
				Connection conn = ((AQjmsSession)consumers.getSession()).getDBConnection();
				connMeResponse = connectMe(connectMeRequest, conn);
			} catch(Exception e)
			{
				log.error("Exception while executing DBMS_TEQK.AQ$_connect_me " + e.getMessage(), e);
			}
		}

		if(connMeResponse == null)
		{
			connMeResponse = new ConnectMeResponse();
			connMeResponse.setInstId(0);
		}

		return new ClientResponse(request.makeHeader((short)1), request.callback(), request.destination(), 
				request.createdTimeMs(), time.milliseconds(), false, null,null, connMeResponse );
	}


	private ConnectMeResponse connectMe(ConnectMeRequest connMeRequest, Connection conn)
	{
		int instId = 0;
		String url = "";
		int flags = 0;
		ConnectMeResponse connMeResponse = new ConnectMeResponse();
		connMeResponse.setInstId(0);

		String connectProc = " call DBMS_TEQK.AQ$_CONNECT_ME( schema => :1 , queue_name => :2 , subscriber_name => :3 , inst_id => :4, url => :5, flags => :6, p_list => :7)  ";		
		try (CallableStatement connectMeStmt = conn.prepareCall(connectProc)) {

			String schemaName = connMeRequest.getSchemaName();
			if(schemaName == null)
			{
				try {
					schemaName = conn.getMetaData().getUserName();
				}catch(Exception e)
				{
					schemaName = ""; // Oracle DB Server will pick the current schema
				}
			}
			connectMeStmt.setString(1, schemaName);
			connectMeStmt.setString(2, connMeRequest.getToipcName());
			connectMeStmt.setString(3, connMeRequest.getGroupId());
			connectMeStmt.registerOutParameter(4, java.sql.Types.NUMERIC);
			connectMeStmt.registerOutParameter(5, java.sql.Types.VARCHAR);
			connectMeStmt.registerOutParameter(6, java.sql.Types.NUMERIC);
			connectMeStmt.registerOutParameter(7, OracleTypes.ARRAY, "DBMS_TEQK.PARTITION_LIST");
			connectMeStmt.execute();

			instId = connectMeStmt.getInt(4);
			url = connectMeStmt.getString(5);
			flags = connectMeStmt.getInt(6);
			Array pArray = connectMeStmt.getArray(7);
			BigDecimal[] partitionArr = (BigDecimal[])pArray.getArray();

			connMeResponse.setInstId(instId);
			connMeResponse.setUrl(url);
			connMeResponse.setFlags(flags);
			connMeResponse.setPartitionList(partitionArr);
			log.info("Preferred Broker: " + instId+ " URL " + url);

		} catch(Exception connMeEx)
		{
			log.error("Exception while executing DBMS_TEQK.AQ$_CONNECTME " + connMeEx, connMeEx);
		}

		ArrayList<Node> nodeList = connMeResponse.processUrl();
		String security = configs.getString(CommonClientConfigs.SECURITY_PROTOCOL_CONFIG);
		boolean plainText = security.equalsIgnoreCase("PLAINTEXT")?true:false;
		if(nodeList != null)
		{
			for(Node nodeNow: nodeList)
			{
				if( (plainText && nodeNow.protocol().equalsIgnoreCase("TCP")) ||
						(!plainText && nodeNow.protocol().equalsIgnoreCase("TCPS")))
				{
					connMeResponse.setPreferredNode(nodeNow);
					break;
				}
			}
		}

		return connMeResponse;
	}

	public void connect(Node node) throws JMSException{
		if(!topicConsumersMap.containsKey(node)) {
			TopicConsumers nodeConsumers = null;
			try {
				nodeConsumers = new TopicConsumers(node);
				topicConsumersMap.put(node, nodeConsumers);
				this.selectorMetrics.maybeRegisterConnectionMetrics(node);
				this.selectorMetrics.connectionCreated.record();
			} catch(JMSException e) {
				log.error("Exception while creating Topic consumer " + e, e );
				close(node, nodeConsumers);
				throw e;
			}
		}
	}

	public boolean isChannelReady(Node node) {
		return topicConsumersMap.containsKey(node);
	}

	public void close(Node node) {
		if(topicConsumersMap.get(node) == null)
			return;
		close(node, topicConsumersMap.get(node));
		topicConsumersMap.remove(node);
	}

	/**
	 * Closes AQKafkaConsumer
	 */
	public void close() {
		log.trace("Closing AQ kafka consumer");
		for(Map.Entry<Node, TopicConsumers> nodeConsumers : topicConsumersMap.entrySet()) {
			close(nodeConsumers.getKey(), nodeConsumers.getValue());
		}
		log.trace("Closed AQ kafka consumer");
		topicConsumersMap.clear();
	}

	/**
	 * Closes connection, session associated with each connection  and all topic consumers associated with session.
	 */
	private void close(Node node, TopicConsumers consumers) {
		if(node == null || consumers == null)
			return;
		for(Map.Entry<String, TopicSubscriber> topicSubscriber : consumers.getTopicSubscriberMap().entrySet()) {
			try {
				((AQjmsConsumer)topicSubscriber.getValue()).close();
			}catch(JMSException jms) {
				log.error("Failed to close topic consumer for topic: {} ", topicSubscriber.getKey());
			}
		}
		try {
			if ((AQjmsSession)consumers.getSession() != null) {
				((AQjmsSession)consumers.getSession()).close();
			}
		} catch(JMSException jms) {
			log.error("Failed to close session: {} associated with connection: {} and node: {}  ", consumers.getSession(), consumers.getConnection(), node );
		}
		try {
			if (consumers.getConnection() != null) {
				((AQjmsConnection)consumers.getConnection()).close();
				closeCallableStmt(node);	
			}
			this.selectorMetrics.connectionClosed.record();	
		} catch(JMSException jms) {
			log.error("Failed to close connection: {} associated with node: {}  ", consumers.getConnection(), node );
		}
		//topicConsumersMap.remove(node);
	}
	/**
	 * Creates topic connection to given node if connection doesn't exist.
	 * @param node to which connection has to be created.
	 * @throws JMSException throws jmsexception if failed to establish comnnection to given node.
	 */
	private void createTopicConnection(Node node) throws JMSException {
		createTopicConnection(node, TopicSession.AUTO_ACKNOWLEDGE);

	}
	private void createTopicConnection(Node node, int mode) throws JMSException {

		if(!topicConsumersMap.containsKey(node)) {
			TopicConsumers consumers =null;
			consumers = new TopicConsumers(node, mode);
			topicConsumersMap.put(node, consumers);
		}
	}

	public ClientResponse subscribe(ClientRequest request) {

		for(Map.Entry<Node, TopicConsumers> topicConsumersByNode: topicConsumersMap.entrySet())
		{
			for(Map.Entry<String, TopicSubscriber> topicSubscriber : topicConsumersByNode.getValue().getTopicSubscriberMap().entrySet()) {
				try {
					((AQjmsConsumer)topicSubscriber.getValue()).close();
					topicConsumersByNode.getValue().remove(topicSubscriber.getKey());
				}catch(JMSException jms) {
					//do nothing
				}
			}
			// ToDo:Check if we need this or not. Ideally when consumer is closed, not committed messages should be rolled back.
			try {
				AQjmsSession sess = ((AQjmsSession)topicConsumersByNode.getValue().getSession());
				if(sess.children() > 0)
				{
					// ToDo: Maintain list of topic subscribed with this topicConsumerMap and remove only those which are not needed
					log.info("Remove possible old subscribers from this KafkaConsumer");
					sess.close();
					topicConsumersByNode.getValue().setSession(null);
				}

			} catch(JMSException jms) {
				//log.error("Failed to close session: {} associated with connection: {} and node: {}  ", consumers.getSession(), consumers.getConnection(), node );
			}
		}
		SubscribeRequest.Builder builder = (SubscribeRequest.Builder)request.requestBuilder();
		SubscribeRequest commitRequest = builder.build();
		String topic = commitRequest.getTopic();
		Node node = metadata.getNodeById(Integer.parseInt(request.destination()));
		try {
			if(!topicConsumersMap.containsKey(node) ) {
				topicConsumersMap.put(node, new TopicConsumers(node));
			}
			TopicConsumers consumers = topicConsumersMap.get(node);	
			metadata.setDBVersion(consumers.getDBVersion());	

			if(consumers.getlightWeightSub() && metadata.getDBMajorVersion() >= 26) {
				consumers.createLightWeightSub(topic, node);
			}
			else {
				consumers.getTopicSubscriber(topic);
			}

		} catch(JMSException exception) { 
			log.error("Exception during Subscribe request " + exception, exception);
			log.info("Exception during Subscribe request. " + exception);
			log.info("Closing connection to node. " + node);
			close(node);
			return createSubscribeResponse(request, topic, exception, false);
		}
		return createSubscribeResponse(request, topic, null, false);
	}
	
	private ClientResponse createSubscribeResponse(ClientRequest request, String topic, JMSException exception, boolean disconnected) {
		return new ClientResponse(request.makeHeader((short)1), request.callback(), request.destination(), 
				request.createdTimeMs(), time.milliseconds(), disconnected, null,null,
				new SubscribeResponse(topic, exception));

	}

	public Connection getDBConnection(Node n) throws KafkaException
	{
		Connection dbConn = null;
		try {
			//Poll is not invoked yet
			if(topicConsumersMap == null || topicConsumersMap.isEmpty())
			{
				log.trace("Poll is not invoked yet. Creating database connection for the first time ");
				TopicConsumers consumerToNode = new TopicConsumers((org.oracle.okafka.common.Node)n, Session.SESSION_TRANSACTED );
				topicConsumersMap.put((org.oracle.okafka.common.Node)n, consumerToNode);
			}

			for(Node nodeNow: topicConsumersMap.keySet())
			{
				if(nodeNow.id() == n.id())
				{
					TopicConsumers tConsumer =  topicConsumersMap.get(nodeNow);
					dbConn = tConsumer.getDBConnection();
					log.debug("Returning Connection for node " + nodeNow.toString() );
					if(dbConn != null && !dbConn.isClosed())
					{
						return dbConn;
					}
					else
					{
						log.debug("Connection to Node " + nodeNow + " is " + ((dbConn==null)?"null.":"closed."));
					}
				}
			}
		}catch(Exception e)
		{
			throw new KafkaException("Failed to fetch Oracle Database Connection for this consumer", e);
		}

		return dbConn;
	}

	public Connection getDBConnection() throws KafkaException
	{
		Connection dbConn = null;
		try {
			//Poll is not invoked yet
			if(topicConsumersMap == null || topicConsumersMap.isEmpty())
			{
				log.trace("Poll is not invoked yet. Creating database connection for the first time ");
				List<org.apache.kafka.common.Node> bootStrapNodes = metadata.fetch().nodes();
				for(org.apache.kafka.common.Node bNode : bootStrapNodes)
				{
					TopicConsumers bootStrapConsumer = new TopicConsumers((org.oracle.okafka.common.Node)bNode, Session.SESSION_TRANSACTED );
					topicConsumersMap.put((org.oracle.okafka.common.Node)bNode, bootStrapConsumer);
					break;
				}
				// A connection was created before poll is invoked. This connection is passed on to the application and may be used for transactional activity.
				// OKafkaConsumer must use this connection going forward. Hence it should not look for optimal database instance to consume records. Hence avoid connectMe call.
				skipConnectMe = true;
			}

			for(Node n: topicConsumersMap.keySet())
			{
				TopicConsumers tConsumer =  topicConsumersMap.get(n);
				dbConn = tConsumer.getDBConnection();
				if(dbConn != null && !dbConn.isClosed())
					return dbConn;
			}
		}catch(Exception e)
		{
			throw new KafkaException("Failed to fetch Oracle Database Connection for this consumer", e);
		}

		return dbConn;
	}

	public boolean skipConnectMe()
	{
		return this.skipConnectMe;
	}

	public void setSkipConnectMe(boolean skipConnectMe)
	{
		this.skipConnectMe = skipConnectMe;
	}

	public boolean isExternalConn()
	{
		return this.externalConn;
	}
	/**This class is used to create and manage connection to database instance.
	 * Also creates, manages session associated with each connection and topic consumers associated with each session
	 */
	private final class TopicConsumers {
		private TopicConnection conn = null;
		private TopicSession sess = null;
		private Map<String, TopicSubscriber> topicSubscribers = null;
		private final Node node;
		private String dbVersion;
		private Boolean lightWeightSub;
		public TopicConsumers(Node node) throws JMSException {
			this(node, TopicSession.AUTO_ACKNOWLEDGE);
		}
		public TopicConsumers(Node node,int mode) throws JMSException {
			
			this.node = node;

			try {
				conn = createTopicConnection(node);
				sess = createTopicSession(mode);
				Connection oConn = ((AQjmsSession) sess).getDBConnection();
				String instanceName = ((oracle.jdbc.internal.OracleConnection) oConn).getServerSessionInfo()
						.getProperty("INSTANCE_NAME");
				if (metadata.isBootstrap()) {
					String dbHost = ((oracle.jdbc.internal.OracleConnection) oConn).getServerSessionInfo()
							.getProperty("AUTH_SC_SERVER_HOST");
					int instId = Integer.parseInt(((oracle.jdbc.internal.OracleConnection) oConn).getServerSessionInfo()
							.getProperty("AUTH_INSTANCE_NO"));
					String serviceName = ((oracle.jdbc.internal.OracleConnection) oConn).getServerSessionInfo()
							.getProperty("SERVICE_NAME");
					String user = oConn.getMetaData().getUserName();

					String oldHost = node.host();
					node.setHost(dbHost + oldHost.substring(oldHost.indexOf('.')));
					node.setId(instId);
					node.setService(serviceName);
					node.setInstanceName(instanceName);
					node.setUser(user);
					node.updateHashCode();
				}
				try {
					String sessionId = ((oracle.jdbc.internal.OracleConnection) oConn).getServerSessionInfo()
							.getProperty("AUTH_SESSION_ID");
					String serialNum = ((oracle.jdbc.internal.OracleConnection) oConn).getServerSessionInfo()
							.getProperty("AUTH_SERIAL_NUM");
					String serverPid = ((oracle.jdbc.internal.OracleConnection) oConn).getServerSessionInfo()
							.getProperty("AUTH_SERVER_PID");

					log.info("Database Consumer Session Info: " + sessionId + "," + serialNum + ". Process Id "
							+ serverPid + " Instance Name " + instanceName);

					try {
						this.dbVersion = ConnectionUtils.getDBVersion(oConn);
<<<<<<< HEAD
					} catch (Exception e) {
						log.error("Exception whle fetching DB Version " + e);
=======
						this.lightWeightSub = configs.getBoolean(ConsumerConfig.ORACLE_CONSUMER_LIGHTWEIGHT);
							
					}catch(Exception e)
					{
						log.error("Exception whle fetching DB Version and lightweight consumer config" + e);
>>>>>>> 2028a413
					}

				} catch (Exception e) {
					log.error("Exception wnile getting database session information " + e);
				}

			}catch(Exception e)
			{
				log.error("Exception while getting instance id from conneciton " + e, e);
			}

			topicSubscribers = new HashMap<>();
		}
		/**
		 * Creates topic connection to node
		 * @param node destination to which connection is needed
		 * @return established topic connection
		 * @throws JMSException
		 */
		public TopicConnection createTopicConnection(Node node) throws JMSException {
			if(conn == null)
				conn = ConnectionUtils.createTopicConnection(node, configs, log);
			return conn;
		}

		public TopicSubscriber getTopicSubscriber(String topic) throws JMSException {
			TopicSubscriber subscriber = topicSubscribers.get(topic);
			if(subscriber == null)
				subscriber = createTopicSubscriber(topic);
			return subscriber;
		}

		/**
		 * Creates topic session from established connection
		 * @param mode mode of acknowledgement with which session has to be created
		 * @return created topic session
		 * @throws JMSException
		 */
		public TopicSession createTopicSession(int mode) throws JMSException {
			if(sess != null) 
				return sess;			
			sess= ConnectionUtils.createTopicSession(conn, mode, true);
			conn.start();
			return sess;

		}

		/**
		 * Creates topic consumer for given topic
		 */
		private TopicSubscriber createTopicSubscriber(String topic) throws JMSException {
			refresh(node);
			Topic dest = ((AQjmsSession)sess).getTopic((node!=null&&node.user()!=null)?node.user():ConnectionUtils.getUsername(configs), topic); 
			TopicSubscriber subscriber = sess.createDurableSubscriber(dest, configs.getString(ConsumerConfig.GROUP_ID_CONFIG));
			topicSubscribers.put(topic, subscriber);
			return subscriber;
		}
		
		private void createLightWeightSub(String topic, Node node)  { 
			try {		 
				CallableStatement cStmt = getOrCreateCallable(node, "CREATE_LTWT_SUB", LTWT_SUB);
				cStmt.setString(1, ConnectionUtils.enquote(topic));
				cStmt.setString(2, configs.getString(ConsumerConfig.GROUP_ID_CONFIG));
				cStmt.execute();
				log.debug("Lightweight subscriber created for topic: " + topic + ", node: " + node);
			} 
			catch(Exception ex) { 
				log.error("Error creating lightweight subscriber for topic: " + topic + ", node: " + node, ex);
			}
		}

		private void refresh(Node node) throws JMSException {
			conn = createTopicConnection(node);
			sess = createTopicSession(TopicSession.AUTO_ACKNOWLEDGE);
		}
		public TopicConnection getConnection() {
			return conn;
		}

		public TopicSession getSession() {
			return sess;
		}

		public Connection getDBConnection() throws JMSException
		{
			if(sess == null)
				return null;
			else
				return ((AQjmsSession)sess).getDBConnection();
		}

		public Map<String, TopicSubscriber> getTopicSubscriberMap() {
			return topicSubscribers;
		}

		public void setSession(TopicSession sess) {
			this.sess = sess;
		}

		public void setConnection(TopicConnection conn) {
			this.conn = conn;
		}

		public void remove(String topic) {
			topicSubscribers.remove(topic);
		}

		public String getDBVersion()
		{
			return dbVersion;
		}
		
		public boolean getlightWeightSub() {
			return lightWeightSub;
		}

	}

}<|MERGE_RESOLUTION|>--- conflicted
+++ resolved
@@ -1894,16 +1894,11 @@
 
 					try {
 						this.dbVersion = ConnectionUtils.getDBVersion(oConn);
-<<<<<<< HEAD
-					} catch (Exception e) {
-						log.error("Exception whle fetching DB Version " + e);
-=======
 						this.lightWeightSub = configs.getBoolean(ConsumerConfig.ORACLE_CONSUMER_LIGHTWEIGHT);
 							
 					}catch(Exception e)
 					{
 						log.error("Exception whle fetching DB Version and lightweight consumer config" + e);
->>>>>>> 2028a413
 					}
 
 				} catch (Exception e) {
