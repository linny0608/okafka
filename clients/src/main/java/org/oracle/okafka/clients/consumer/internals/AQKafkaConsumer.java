/*
 ** OKafka Java Client version 23.4.
 **
 ** Copyright (c) 2019, 2024 Oracle and/or its affiliates.
 ** Licensed under the Universal Permissive License v 1.0 as shown at https://oss.oracle.com/licenses/upl.
 */

package org.oracle.okafka.clients.consumer.internals;

import java.math.BigDecimal;
import java.sql.Array;
import java.sql.CallableStatement;
import java.sql.Connection;
import java.sql.PreparedStatement;
import java.sql.ResultSet;
import java.sql.SQLException;
import java.sql.Statement;
import java.sql.Types;
import java.util.ArrayList;
import java.util.Arrays;
import java.util.Collections;
import java.util.HashMap;
import java.util.List;
import java.util.Map;
import java.util.Set;
import java.util.concurrent.ConcurrentHashMap;

import javax.jms.JMSException;
import javax.jms.Message;
import javax.jms.Session;
import javax.jms.Topic;
import javax.jms.TopicConnection;
import javax.jms.TopicSession;
import javax.jms.TopicSubscriber;

import oracle.jdbc.OracleData;
import oracle.jdbc.OracleTypes;
import oracle.jdbc.OracleArray;
import oracle.jms.AQjmsBytesMessage;
import oracle.jms.AQjmsConnection;
import oracle.jms.AQjmsConsumer;
import oracle.jms.AQjmsSession;

import org.apache.kafka.clients.ClientRequest;
import org.apache.kafka.clients.ClientResponse;
import org.oracle.okafka.clients.CommonClientConfigs;
import org.oracle.okafka.clients.Metadata;
import org.oracle.okafka.clients.NetworkClient;
import org.oracle.okafka.clients.consumer.ConsumerConfig;
import org.apache.kafka.clients.consumer.ConsumerPartitionAssignor;
import org.apache.kafka.clients.consumer.OffsetAndMetadata;
import org.oracle.okafka.clients.consumer.TxEQAssignor;
import org.oracle.okafka.common.Node;
import org.apache.kafka.common.Cluster;
import org.apache.kafka.common.KafkaException;
import org.apache.kafka.common.TopicPartition;
import org.apache.kafka.common.errors.DisconnectException;
import org.apache.kafka.common.metrics.Metrics;

import org.oracle.okafka.common.internals.PartitionData;
import org.oracle.okafka.common.internals.QPATInfo;
import org.oracle.okafka.common.internals.QPATInfoList;
import org.oracle.okafka.common.internals.QPIMInfo;
import org.oracle.okafka.common.internals.QPIMInfoList;
import org.oracle.okafka.common.internals.SessionData;
import org.oracle.okafka.common.network.AQClient;
import org.oracle.okafka.common.network.SelectorMetrics;
import org.oracle.okafka.common.protocol.ApiKeys;
import org.oracle.okafka.common.requests.CommitRequest;
import org.oracle.okafka.common.requests.CommitResponse;
import org.oracle.okafka.common.requests.ConnectMeRequest;
import org.oracle.okafka.common.requests.ConnectMeResponse;
import org.oracle.okafka.common.requests.FetchRequest;
import org.oracle.okafka.common.requests.FetchResponse;
import org.oracle.okafka.common.requests.JoinGroupRequest;
import org.oracle.okafka.common.requests.JoinGroupResponse;
import org.oracle.okafka.common.requests.MetadataResponse;
import org.oracle.okafka.common.requests.OffsetFetchRequest;
import org.oracle.okafka.common.requests.OffsetFetchResponse;
import org.oracle.okafka.common.requests.OffsetFetchResponse.PartitionOffsetData;
import org.oracle.okafka.common.requests.OffsetResetRequest;
import org.oracle.okafka.common.requests.OffsetResetResponse;
import org.oracle.okafka.common.requests.SubscribeRequest;
import org.oracle.okafka.common.requests.SubscribeResponse;
import org.oracle.okafka.common.requests.SyncGroupRequest;
import org.oracle.okafka.common.requests.SyncGroupResponse;
import org.oracle.okafka.common.requests.UnsubscribeResponse;
import org.oracle.okafka.common.utils.ConnectionUtils;
import org.oracle.okafka.common.utils.FetchOffsets;
import org.apache.kafka.common.utils.LogContext;
import org.oracle.okafka.common.utils.MessageIdConverter;
import org.oracle.okafka.common.utils.MessageIdConverter.OKafkaOffset;
import org.apache.kafka.common.utils.Time;
import oracle.jdbc.OracleConnection;

/**
 * This class consumes messages from AQ 
 */
public final class AQKafkaConsumer extends AQClient{
	//private final Logger log ;
	//Holds TopicConsumers of each node. Each TopicConsumer can contain a connection to corresponding node, session associated with that connection and topic consumers associated with that session
	private final Map<Node, TopicConsumers> topicConsumersMap;
	private final ConsumerConfig configs;
	private final Time time;
	private  String msgIdFormat = "00";
	private List<ConsumerPartitionAssignor> assignors;
	private final SelectorMetrics selectorMetrics;
	private Metadata metadata;

	private boolean skipConnectMe = false;
	private boolean externalConn = false;
	
	private static final String LTWT_COMMIT_SYNC = "{call dbms_teqk.AQ$_COMMITSYNC(?, ?, ?, ?, ?, ?, ?)}";
	private static final String LTWT_COMMIT_SYNC_ALL = "{call dbms_teqk.AQ$_COMMITSYNC_ALL(?, ?, ?, ?, ?, ?, ?)}";
	private static final String LTWT_SEEK = "{call dbms_teqk.AQ$_SEEK(?, ?, ?, ?, ?, ?, ?)}";
	private static final String LTWT_SEEK_TO_BEGINNING = "{call dbms_teqk.AQ$_SEEKTOBEGINNING(?, ?, ?, ?, ?)}";
	private static final String LTWT_SEEK_TO_END = "{call dbms_teqk.AQ$_SEEKTOEND(?, ?, ?, ?, ?)}";
	private static final String LTWT_SUB = "{call sys.dbms_aqadm.add_ltwt_subscriber(?, sys.aq$_agent(?,null,null))}";
	
	private final Map<Node, Map<String, CallableStatement>> callableCacheMap = new ConcurrentHashMap<>();

	public AQKafkaConsumer(LogContext logContext, ConsumerConfig configs, Time time, Metadata metadata,Metrics metrics)

	{   
		super(logContext.logger(AQKafkaConsumer.class), configs);
		System.setProperty("oracle.jms.conservativeNavigation","1");
		this.configs = configs;
		this.topicConsumersMap = new HashMap<Node, TopicConsumers>();
		this.time =time;
		this.metadata = metadata;
		this.selectorMetrics = new SelectorMetrics(metrics, "Selector", Collections.<String, String>emptyMap(),true);
		this.selectorMetrics.recordConnectionCount(topicConsumersMap);;

	}

	public void setAssignors(List<ConsumerPartitionAssignor> _assignores )
	{
		assignors = _assignores;
	}
	
	private CallableStatement getOrCreateCallable(Node node, String key, String sql) {
	    Map<String, CallableStatement> nodeMap = callableCacheMap.computeIfAbsent(node, n -> new ConcurrentHashMap<>());
	    
	    CallableStatement stmt = nodeMap.get(key);
	    try {
	        if (stmt == null || stmt.isClosed()) {
	            Connection con = getConnection(node);
	            stmt = con.prepareCall(sql);
	            nodeMap.put(key, stmt);
	        }
	        return stmt;
	    } catch (SQLException | JMSException e) {
	        throw new RuntimeException("Failed to prepare statement for " + key, e);
	    }
	}

	public void closeCallableStmt(Node node) {
		Map<String, CallableStatement> stmts = callableCacheMap.remove(node);
		if (stmts != null) {
			for (CallableStatement stmt : stmts.values()) {
				try { stmt.close(); } catch (Exception e) {}
			}
		}
	}

	private String getCurrentUser(Node node) throws SQLException, JMSException {
		Connection con = getConnection(node);
		return con.getMetaData().getUserName();
	}

	private Connection getConnection(Node node) throws SQLException, JMSException {
		return ((AQjmsSession) topicConsumersMap.get(node).getSession()).getDBConnection();
	}

	public ClientResponse send(ClientRequest request) {
		this.selectorMetrics.requestCompletedSend(request.destination());
		ClientResponse cr = parseRequest(request, ApiKeys.convertToOracleApiKey(request.apiKey()));
		if(cr!=null) {
			this.selectorMetrics.recordCompletedReceive(cr.destination(),cr.requestLatencyMs());
		}
		return cr;
	}
	
	/**
	 * Determines the type of request and calls appropriate method for handling request
	 * @param request request to be sent
	 * @param key uniquely identifies type of request.
	 * @return response for given request
	 */
	private ClientResponse parseRequest( ClientRequest request, ApiKeys key) {
		switch(key)
		{
		case FETCH:
			return receive(request);
		case COMMIT:
			return commit(request);
		case SUBSCRIBE:
			return subscribe(request);
		case UNSUBSCRIBE:
			return unsubscribe(request);
		case OFFSETRESET:
			return seek(request);
		case JOIN_GROUP:
			return joinGroup(request);
		case SYNC_GROUP:
			return syncGroup(request);
		case METADATA:
			return getMetadata(request);
		case CONNECT_ME:
			return connectMe(request);
		case OFFSET_FETCH:
			return fetchOffsets(request);
		}
		return null;
	}

	
	
	/**
	 * Consumes messages in bulk from a given topic . Consumes or wait till either timeout occurs or max.poll.records condition is met
	 * @param node consume by establishing connection to this instance. 
	 * @param topic topic from which messages to be consumed
	 * @param timeoutMs wait for messages until this time expires
	 * @return
	 */
	public ClientResponse receive(ClientRequest request) {
		Node node =metadata.getNodeById(Integer.parseInt(request.destination()));
		FetchRequest.Builder builder = (FetchRequest.Builder)request.requestBuilder();
		FetchRequest fetchRequest = builder.build();
		String topic = fetchRequest.topic();
		long timeoutMs = fetchRequest.pollTimeout();
		boolean disconnected = false;
		try {
			if(!topicConsumersMap.containsKey(node) ) {
				topicConsumersMap.put(node, new TopicConsumers(node));
			}
			Message[] messages = null;
			TopicConsumers consumers = topicConsumersMap.get(node);
			TopicSubscriber subscriber = consumers.getTopicSubscriber(topic);
			log.debug("Invoking bulkReceive");
			int maxRecords = configs.getInt(ConsumerConfig.MAX_POLL_RECORDS_CONFIG);
			if(maxRecords == 1)
			{
				Message msg = subscriber.receive(timeoutMs);
				if(msg != null)
				{
					messages = new Message[1];
					messages[0] = msg;
				}
			}
			else 
			{
				messages = ((AQjmsConsumer)subscriber).bulkReceive(configs.getInt(ConsumerConfig.MAX_POLL_RECORDS_CONFIG), timeoutMs);
			}
			log.debug("After bulkreceive. #Message = " + (messages!=null?messages.length:"0") );
			if(messages == null) 
				return createFetchResponse(request, topic, Collections.emptyList(), false, null);
			List<AQjmsBytesMessage> msgs = new ArrayList<>();
			for(int i=0; i < messages.length;i++) {
				if(messages[i] instanceof AQjmsBytesMessage)
				{
					msgs.add((AQjmsBytesMessage)messages[i]);
				}
				else {
					log.debug("Received other than AQjmsBytesMessage");
					try {
						int partition = messages[i].getIntProperty(AQClient.PARTITION_PROPERTY);
						OKafkaOffset  okOffset = 	MessageIdConverter.getOKafkaOffset(messages[i].getJMSMessageID(), true, true);
						long offset = okOffset.getOffset();
						log.error("Message is not an instance of AQjmsBytesMessage: Topic {} partition {} offset{}",topic, partition, offset );
					} catch(Exception exception) {
						//do nothing
					}
				}
			}

			return createFetchResponse(request, topic, msgs, false, null);
		} catch(JMSException exception) { 
			log.debug("Exception in bulkReceive " + exception.getMessage(),exception);
			int errorCode = 0;
			Throwable cause = exception;
			SQLException mainCause = ConnectionUtils.getSQLException(cause);
			if(mainCause!=null){
				errorCode = mainCause.getErrorCode();
			}
			else{
				errorCode = Integer.parseInt(exception.getErrorCode());
			}

			log.debug("Dequeue Error Code = " + errorCode);
			//If not Rebalancing Error and not Transient error then 
			if(!(errorCode == 24003 ||	errorCode == 120)) {
				log.warn("Exception from bulkReceive " + exception.getMessage(), exception);
				close(node);
				disconnected = true;
				log.error("failed to receive messages from topic: {}", topic);
			}
			return createFetchResponse(request, topic, Collections.emptyList(), disconnected, exception);
		}catch(Exception ex) {
			log.error("Exception from bulkReceive " + ex, ex );
			close(node);
			disconnected = true;
			return createFetchResponse(request, topic, Collections.emptyList(), true, ex);
		}
	}

	private ClientResponse createFetchResponse(ClientRequest request, String topic, List<AQjmsBytesMessage> messages, boolean disconnected, Exception exception) {
		return new ClientResponse(request.makeHeader((short)1), request.callback(), request.destination(), 
				request.createdTimeMs(), time.milliseconds(), disconnected, null,null,
				new FetchResponse(topic, messages, exception));
	}

	/**
	 * Commit messages consumed by all sessions.
	 */
	public ClientResponse commit(ClientRequest request) {
		CommitRequest.Builder builder = (CommitRequest.Builder)request.requestBuilder();
		CommitRequest commitRequest = builder.build();
		Map<Node, List<TopicPartition>> nodes =  commitRequest.nodes();
		Map<TopicPartition, OffsetAndMetadata> offsets = commitRequest.offsets();
		Map<Node, Exception> result = new HashMap<>();
		boolean error = false;
		log.debug("Commit Nodes. " + nodes.size());
		for(Map.Entry<Node, List<TopicPartition>> node : nodes.entrySet()) {
			if(node.getValue().size() > 0) {
				String topic = node.getValue().get(0).topic();
				TopicConsumers consumers = topicConsumersMap.get(node.getKey());
				TopicSession jmsSession = null;
				try {
<<<<<<< HEAD
					Boolean ltwtSub = configs.getBoolean(ConsumerConfig.ORACLE_CONSUMER_LIGHTWEIGHT);

					if(!ltwtSub.equals(true)) {
=======
					log.debug("Committing now for node " + node.toString());
					jmsSession =consumers.getSession();
					if(jmsSession != null)
					{
>>>>>>> 0a5e80fa
						log.debug("Committing now for node " + node.toString());
						TopicSession jmsSession =consumers.getSession();
						if(jmsSession != null)
						{
							log.debug("Committing now for node " + node.toString());
							jmsSession.commit();
							log.debug("Commit done");
						}else {
							log.info("No valid session to commit for node " + node);
						}
					}
					else{
						log.debug("Performing lightweight commit for node " + node);
						commitOffsetsLightWeightSub(node.getKey(), topic, offsets);
					}
					result.put(node.getKey(), null);

				} catch(JMSException exception) {
					error = true;
					if(ConnectionUtils.isSessionClosed((AQjmsSession)jmsSession))
						result.put(node.getKey(), new DisconnectException(exception.getMessage(),exception));
					else
					result.put(node.getKey(), exception);
				}
				catch(Exception e)
				{
					log.error("Exception from commit " + e, e);
				}
			}
			else {
				log.info("Not Committing on Node " + node);
			}

		}
		return createCommitResponse(request, nodes, offsets, result, error);
	}

	private void commitOffsetsLightWeightSub(Node node, String topic, Map<TopicPartition, OffsetAndMetadata> offsets) {
     	int size = offsets.size();
		int[] partitions = new int[size];
		int[] priorities = new int[size];
		long[] subshards = new long[size];
		long[] sequences = new long[size];

		int index = 0;
		for (Map.Entry<TopicPartition, OffsetAndMetadata> offsetEntry : offsets.entrySet()) {
			TopicPartition tp = offsetEntry.getKey();
			OffsetAndMetadata metadata = offsetEntry.getValue();
			partitions[index] = tp.partition() * 2;
			priorities[index] = 0;
			subshards[index] = metadata.offset() / MessageIdConverter.DEFAULT_SUBPARTITION_SIZE;
			sequences[index] = metadata.offset() % MessageIdConverter.DEFAULT_SUBPARTITION_SIZE;
			index++;
		}

		commitSyncAll(node, topic, partitions, priorities, subshards, sequences);
	}

	public void CommitSync(Node node, String topic, int partition_id, int priority, 
			long subshard_id, long seq_num ) {

		try {
			String user = getCurrentUser(node);
			CallableStatement cStmt = getOrCreateCallable(node, "COMMIT_SYNC", LTWT_COMMIT_SYNC);
			cStmt.setString(1, user);
			cStmt.setString(2, topic);
			cStmt.setString(3, configs.getString(ConsumerConfig.GROUP_ID_CONFIG));
			cStmt.setInt(4, partition_id);
			cStmt.setInt(5, priority);
			cStmt.setLong(6, subshard_id);
			cStmt.setLong(7, seq_num);
			cStmt.execute();
			log.debug("Light weight CommitSync executed successfully for topic: {}, partition: {}, subshard: {}, seq: {}",
					topic, partition_id, subshard_id, seq_num);
		} catch(Exception ex) {
			log.error("Error during light weight CommitSync for node: " + node + ", topic: " + topic, ex);
		}
	}

	public void commitSyncAll(Node node, String topic, int[] partition_id, int[] priority, 
			long[] subshard_id, long[] seq_num ) {

		try {
			OracleConnection oracleCon = (OracleConnection) getConnection(node);
			String user = getCurrentUser(node);

			Array partitionArray = oracleCon.createOracleArray("DBMS_TEQK.INPUT_ARRAY_T", partition_id);
			Array priorityArray = oracleCon.createOracleArray("DBMS_TEQK.INPUT_ARRAY_T", priority);
			Array subshardArray = oracleCon.createOracleArray("DBMS_TEQK.INPUT_ARRAY_T", subshard_id);
			Array sequenceArray = oracleCon.createOracleArray("DBMS_TEQK.INPUT_ARRAY_T", seq_num);

			CallableStatement cStmt = getOrCreateCallable(node, "COMMIT_SYNC_ALL", LTWT_COMMIT_SYNC_ALL);
			cStmt.setString(1, user);
			cStmt.setString(2, topic);
			cStmt.setString(3, configs.getString(ConsumerConfig.GROUP_ID_CONFIG));
			cStmt.setArray(4, partitionArray);
			cStmt.setArray(5, priorityArray);
			cStmt.setArray(6, subshardArray);
			cStmt.setArray(7, sequenceArray);
			cStmt.execute();
			log.debug("Light weight CommitSyncAll executed for topic: {}, partitions: {}", topic, partition_id.length);
		} catch(Exception ex) {
			log.error("Error in light weight commitSyncAll for topic: " + topic + ", node: " + node, ex);
		}
	}

	public void lightWeightSeek(Node node, String topic, long partition_id, long priority, 
			long subshard_id, long seq_num ) throws Exception {
		try {
			String user = getCurrentUser(node);
			CallableStatement cStmt = getOrCreateCallable(node, "SEEK", LTWT_SEEK);
			cStmt.setString(1, user);
			cStmt.setString(2, topic);
			cStmt.setString(3, configs.getString(ConsumerConfig.GROUP_ID_CONFIG));
			cStmt.setLong(4, partition_id);
			cStmt.setLong(5, priority);
			cStmt.setLong(6, subshard_id);
			cStmt.setLong(7, seq_num);
			cStmt.execute();
			log.debug("Light weight seek executed successfully for topic: {}, partition: {}, subshard: {}, seq: {}",
					topic, partition_id, subshard_id, seq_num);
		} catch(Exception ex) {
			log.error("Error in lightWeightseek for topic: " + topic + ", node: " + node, ex);
			throw ex;
		}
	}

	public void lightWeightSeektoBeginning(Node node, String topic, Long[] partition_id, Long[] priority) throws Exception {
		try {
			OracleConnection oracleCon = (OracleConnection) getConnection(node);
			String user = getCurrentUser(node);
			Array partitionArray = oracleCon.createOracleArray("DBMS_TEQK.SEEK_INPUT_ARRAY_T", partition_id);
			Array priorityArray = oracleCon.createOracleArray("DBMS_TEQK.SEEK_INPUT_ARRAY_T", priority);
			CallableStatement cStmt = getOrCreateCallable(node, "SEEK_TO_BEGINNING", LTWT_SEEK_TO_BEGINNING);
			cStmt.setString(1, user);
			cStmt.setString(2, topic);
			cStmt.setString(3, configs.getString(ConsumerConfig.GROUP_ID_CONFIG));
			cStmt.setArray(4, partitionArray);
			cStmt.setArray(5, priorityArray);
			log.debug("lightWeightSeektoBeginning: User: {}, Topic: {}, GroupId: {}, Partition IDs: {}, Priority: {}",
					user, topic, configs.getString(ConsumerConfig.GROUP_ID_CONFIG),
					Arrays.toString(partition_id), Arrays.toString(priority));

			cStmt.execute();
			log.debug("lightWeightSeektoBeginning executed for topic: {}, partitions: {}", topic, partition_id.length);
		} catch(Exception ex) {
			log.error("Error in lightWeightSeektoBeginning for topic: " + topic + ", node: " + node, ex);
			throw ex;
		}
	}


	public void lightWeightSeektoEnd(Node node, String topic, Long[] partition_id, Long[] priority) throws Exception {
		try {
			OracleConnection oracleCon = (OracleConnection) getConnection(node);
			String user = getCurrentUser(node);
			Array partitionArray = oracleCon.createOracleArray("DBMS_TEQK.SEEK_INPUT_ARRAY_T", partition_id);
			Array priorityArray = oracleCon.createOracleArray("DBMS_TEQK.SEEK_INPUT_ARRAY_T", priority);
			CallableStatement cStmt = getOrCreateCallable(node, "SEEK_TO_END", LTWT_SEEK_TO_END);
			cStmt.setString(1, user);
			cStmt.setString(2, topic);
			cStmt.setString(3, configs.getString(ConsumerConfig.GROUP_ID_CONFIG));
			cStmt.setArray(4, partitionArray);
			cStmt.setArray(5, priorityArray);
			log.debug("lightWeightSeektoEnd: User: {}, Topic: {}, GroupId: {}, Partition IDs: {}, Priority: {}",
					user, topic, configs.getString(ConsumerConfig.GROUP_ID_CONFIG),
					Arrays.toString(partition_id), Arrays.toString(priority));

			cStmt.execute();
			log.debug("lightWeightSeektoEnd executed for topic: {}, partitions: {}", topic, partition_id.length);
		} catch (Exception ex) {
			log.error("Error in lightWeightSeektoEnd for topic: " + topic + ", node: " + node, ex);
			throw ex;
		}
	}


	private void lightweightSubscriberSeek(Node node, String topic, Map<TopicPartition, Long> offsets, Map<TopicPartition, Exception> responses) {
		List<Long> seekbeginPartitions = new ArrayList<>();
		List<Long> seekEndPartitions = new ArrayList<>();
		List<Long> seekbeginPriorities = new ArrayList<>();
		List<Long> seekEndPriorities = new ArrayList<>();

		List<TopicPartition> seekBeginoffs = new ArrayList<>();
		List<TopicPartition> seekEndoffs = new ArrayList<>();

		for (Map.Entry<TopicPartition, Long> entry : offsets.entrySet()) {
			TopicPartition tp = entry.getKey();
			long offset = entry.getValue();
			long partition = tp.partition();
			long priority = 0;

			try {
				if (offset == -2L) {  // Seek to beginning
					seekbeginPartitions.add(2L * partition);
					seekbeginPriorities.add((long) priority);
					seekBeginoffs.add(tp);
					continue;
				}
				else if (offset == -1L) {  // Seek to end
					seekEndPartitions.add(2L * partition);
					seekEndPriorities.add((long) priority);
					seekEndoffs.add(tp);
					continue;
				}
				else {
					long subshard = offset / MessageIdConverter.DEFAULT_SUBPARTITION_SIZE;
					long sequence = offset % MessageIdConverter.DEFAULT_SUBPARTITION_SIZE;
					lightWeightSeek(node, topic, 2*partition, priority, subshard, sequence);
					responses.put(tp, null);
				}
			} catch (Exception ex) {
				responses.put(tp, ex);
			}
		}
		try {
			if (!seekbeginPartitions.isEmpty()) {
				lightWeightSeektoBeginning(node, topic,
						seekbeginPartitions.toArray(new Long[0]),
						seekbeginPriorities.toArray(new Long[0]));
				for (TopicPartition tp : seekBeginoffs) {
					responses.put(tp, null);
				}
			}

			if (!seekEndPartitions.isEmpty()) {
				lightWeightSeektoEnd(node, topic,
						seekEndPartitions.toArray(new Long[0]),
						seekEndPriorities.toArray(new Long[0]));
				for (TopicPartition tp : seekEndoffs) {
					responses.put(tp, null);
				}
			}
		}
		catch (Exception e) {
			log.error("Error in lightweightSubscriberSeek for topic: " + topic + ", node: " + node, e);
			for (TopicPartition tp : seekBeginoffs) {
				responses.put(tp, e);
			}
			for (TopicPartition tp : seekEndoffs) {
				responses.put(tp, e);
			}
		}
	}

	
    private ClientResponse createCommitResponse(ClientRequest request, Map<Node, List<TopicPartition>> nodes,
			Map<TopicPartition, OffsetAndMetadata> offsets, Map<Node, Exception> result, boolean error) {
		return new ClientResponse(request.makeHeader((short)1), request.callback(), request.destination(), 
				request.createdTimeMs(), time.milliseconds(), false, null,null,
				new CommitResponse(result, nodes, offsets, error));
	}

	private String getMsgIdFormat(Connection con, String topic )
	{
		String msgFormat = "66";

		PreparedStatement msgFrmtStmt = null;
		ResultSet rs = null;
		try{
			String enqoteTopic = ConnectionUtils.enquote(topic);
			String msgFrmtTxt = "select msgid from "+enqoteTopic+" where rownum = ?";
			msgFrmtStmt = con.prepareStatement(msgFrmtTxt);
			msgFrmtStmt.setInt(1,1);
			rs = msgFrmtStmt.executeQuery();
			if(rs.next() ) {
				msgFormat = rs.getString(1).substring(26, 28);
			}
		}catch(Exception e) {
			//Do Nothing
		}
		finally {
			try { 
				if(msgFrmtStmt != null) {msgFrmtStmt.close();}
			} catch(Exception e) {}
		}
		return msgFormat;

	}

	private class SeekInput {
		static final int SEEK_BEGIN = 1;
		static final int SEEK_END = 2;
		static final int SEEK_MSGID = 3;
		static final int NO_DISCARD_SKIPPED = 1;
		static final int DISCARD_SKIPPED = 2;
		int partition;
		int priority;
		int seekType;
		String seekMsgId;
		public SeekInput() {
			priority = -1;
		}
	}

	private static void validateMsgId(String msgId) throws IllegalArgumentException {

		if(msgId == null || msgId.length() !=32)
			throw new IllegalArgumentException("Invalid Message Id " + ((msgId==null)?"null":msgId));

		try {
			for(int i =0; i< 32 ; i+=4)
			{
				String msgIdPart = msgId.substring(i,i+4); 
				Long.parseLong(msgIdPart,16);
			}
		}catch(Exception e) {
			throw new IllegalArgumentException("Invalid Mesage Id " + msgId);
		}   
	}   
	/*private static int getpriority(String msgId) {
    	try {

    	}catch(Exception e) {
    		return 1;
    	}
    }*/

	public ClientResponse seek(ClientRequest request) {
		log.debug("Sending Seek Request");
		Map<TopicPartition, Exception> responses = new HashMap<>();
		CallableStatement seekStmt = null;
		try {
			OffsetResetRequest.Builder builder = (OffsetResetRequest.Builder)request.requestBuilder();
			OffsetResetRequest offsetResetRequest = builder.build();
			Node node = metadata.getNodeById(Integer.parseInt(request.destination()));
			log.debug("Destination Node: " + node);

			Map<TopicPartition, Long> offsetResetTimestamps = offsetResetRequest.offsetResetTimestamps();
			Map<String, Map<TopicPartition, Long>> offsetResetTimeStampByTopic = new HashMap<String, Map<TopicPartition, Long>>() ;
			for(Map.Entry<TopicPartition, Long> offsetResetTimestamp : offsetResetTimestamps.entrySet()) {
				String topic = offsetResetTimestamp.getKey().topic();
				if ( !offsetResetTimeStampByTopic.containsKey(topic) ) {
					offsetResetTimeStampByTopic.put(topic, new  HashMap<TopicPartition, Long>());
				}
				offsetResetTimeStampByTopic.get(topic).put(offsetResetTimestamp.getKey(), offsetResetTimestamp.getValue());
			}
			TopicConsumers consumers = topicConsumersMap.get(node);
			Connection con = ((AQjmsSession)consumers.getSession()).getDBConnection();

			SeekInput[] seekInputs = null;
			String[] inArgs = new String[5];
			int indx =0;
			for(Map.Entry<String, Map<TopicPartition, Long>> offsetResetTimestampOfTopic : offsetResetTimeStampByTopic.entrySet()) {
				String topic =  offsetResetTimestampOfTopic.getKey();
				inArgs[0] = "Topic: " + topic + " ";
				Map<TopicPartition,Long> partitionOffsets = offsetResetTimestampOfTopic.getValue();

				if(consumers.lightWeightSub) {
					lightweightSubscriberSeek(node, topic, partitionOffsets, responses);
					continue;
				}

				try {
					if(msgIdFormat.equals("00") ) {
						msgIdFormat = getMsgIdFormat(con, topic);
					}

					int inputSize = partitionOffsets.entrySet().size(); 
					seekInputs = new SeekInput[inputSize];

					for(Map.Entry<TopicPartition, Long> offsets : partitionOffsets.entrySet()) {
						seekInputs[indx] = new SeekInput(); 
						try {
							TopicPartition tp = offsets.getKey();
							seekInputs[indx].partition = tp.partition();
							inArgs[1] = "Partrition: " + seekInputs[indx].partition;
							if(offsets.getValue() == -2L) {
								seekInputs[indx].seekType = SeekInput.SEEK_BEGIN; // Seek to Beginning
								inArgs[2]= "Seek Type: " + seekInputs[indx].seekType;
							}
							else if( offsets.getValue() == -1L) {
								seekInputs[indx].seekType = SeekInput.SEEK_END; // Seek to End
								inArgs[2]= "Seek Type: " + seekInputs[indx].seekType;
							}
							else {
								seekInputs[indx].seekType = SeekInput.SEEK_MSGID; // Seek to MessageId
								inArgs[2]= "Seek Type: " + seekInputs[indx].seekType;
								inArgs[3] ="Seek to Offset: " +  offsets.getValue();
								seekInputs[indx].seekMsgId = MessageIdConverter.getMsgId(tp, offsets.getValue(), msgIdFormat, 0);
								inArgs[4] = "Seek To MsgId: "+seekInputs[indx].seekMsgId ;
								validateMsgId(seekInputs[indx].seekMsgId);
							}
							indx++;
						}catch(IllegalArgumentException e ) {
							String errorMsg = "";
							for(int i =0; i<inArgs.length; i++ ) {
								if(inArgs[i] == null)
									break;

								errorMsg += inArgs[i];
							}
							Exception newE  =  new IllegalArgumentException(errorMsg, e);
							throw newE;
						}
					}

					StringBuilder sb = new StringBuilder();
					sb.append("declare \n seek_output_array  dbms_aq.seek_output_array_t; \n ");
					sb.append("begin \n dbms_aq.seek(queue_name => ?,");	
					sb.append("consumer_name=>?,");
					sb.append("seek_input_array =>  dbms_aq.seek_input_array_t( ") ;
					for(int i = 0; i < seekInputs.length; i++) {
						sb.append("dbms_aq.seek_input_t( shard=> ?, priority => ?, seek_type => ?, seek_pos => dbms_aq.seek_pos_t( msgid => hextoraw(?))) ");
						if(i != seekInputs.length-1)
							sb.append(", ");
					}
					sb.append("), ");
					sb.append("skip_option => ?, seek_output_array => seek_output_array);\n");
					sb.append("end;\n" );
					seekStmt = con.prepareCall(sb.toString());
					int stmtIndx = 1;
					seekStmt.setString(stmtIndx++, ConnectionUtils.enquote(topic));
					seekStmt.setString(stmtIndx++, configs.getString(ConsumerConfig.GROUP_ID_CONFIG));

					for(int i=0; i < seekInputs.length; i++) {
						if(seekInputs[i].partition == -1) {
							seekStmt.setInt(stmtIndx++, seekInputs[i].partition);
						}else {
							seekStmt.setInt(stmtIndx++, 2*seekInputs[i].partition);
						}
						if(seekInputs[i].seekType == SeekInput.SEEK_MSGID) {
							seekStmt.setInt(stmtIndx++, 0);
						}else {
							seekStmt.setInt(stmtIndx++, seekInputs[i].priority);
						}

						seekStmt.setInt(stmtIndx++, seekInputs[i].seekType);
						if(seekInputs[i].seekType == SeekInput.SEEK_MSGID){
							seekStmt.setString(stmtIndx++, seekInputs[i].seekMsgId);
						}else {
							seekStmt.setNull(stmtIndx++,Types.CHAR);
						}
					}
					seekStmt.setInt(stmtIndx++, SeekInput.DISCARD_SKIPPED);
					log.debug("Invoking 'dbms_aq.seek_input_t' for the topic: "+ topic);
					seekStmt.execute();
					log.debug("'dbms_aq.seek_input_t' completed for the topic: "+ topic);
					for(Map.Entry<TopicPartition, Long> offsets : offsetResetTimestampOfTopic.getValue().entrySet()) {
						responses.put(offsets.getKey(), null);
					}

				} catch(Exception e) {
					if (e instanceof SQLException && ((SQLException) e).getErrorCode() == 6550) {
						log.error("Not all privileges granted to the database user.", e.getMessage());
						
						log.info("Check Oracle Documentation for Kafka Java Client Interface for Oracle Transactional"
								+ " Event Queues to get the complete list of privileges required for the database user.");
					}
					for(Map.Entry<TopicPartition, Long> offsets : offsetResetTimestampOfTopic.getValue().entrySet()) {
						responses.put(offsets.getKey(), e);
					}
				}finally {
					if(seekStmt != null) {
						try { 
							seekStmt.close();
							seekStmt = null;
						}catch(Exception e) {}
					}
				}
			}// While Topics

		} catch(Exception e) {
			return new ClientResponse(request.makeHeader((short)1), request.callback(), request.destination(), 
					request.createdTimeMs(), time.milliseconds(), true, null,null, new OffsetResetResponse(responses, e));
		}
		return new ClientResponse(request.makeHeader((short)1), request.callback(), request.destination(), 
				request.createdTimeMs(), time.milliseconds(), false, null,null, new OffsetResetResponse(responses, null));
	}

	
    private ClientResponse unsubscribe(ClientRequest request) {
		HashMap<String, Exception> response = new HashMap<>();
		for(Map.Entry<Node, TopicConsumers> topicConsumersByNode: topicConsumersMap.entrySet())
		{
			for(Map.Entry<String, TopicSubscriber> topicSubscriber : topicConsumersByNode.getValue().getTopicSubscriberMap().entrySet()) {
				try {
					((AQjmsConsumer)topicSubscriber.getValue()).close();
					response.put(topicSubscriber.getKey(), null);
					topicConsumersByNode.getValue().remove(topicSubscriber.getKey());
				}catch(JMSException jms) {
					response.put(topicSubscriber.getKey(), jms);
				}
			}
			try {
				((AQjmsSession)topicConsumersByNode.getValue().getSession()).close();
				((AQjmsConnection)topicConsumersByNode.getValue().getConnection()).close();
				topicConsumersByNode.getValue().setSession(null);
				topicConsumersByNode.getValue().setConnection(null);
				// ToDo: Delete User_queue_partition_assignment_table entry for   this Consumer Session from Database
				// Execute DBMS_TEQK.AQ$_REMOVE_SESSION()

			} 

			catch(JMSException jms) {
				//log.error("Failed to close session: {} associated with connection: {} and node: {}  ", consumers.getSession(), topicConsumersMap.getConnection(), node );
			}
		}

		topicConsumersMap.clear();
		return new ClientResponse(request.makeHeader((short)1), request.callback(), request.destination(), 
				request.createdTimeMs(), time.milliseconds(), true,null,null, new UnsubscribeResponse(response));
	}

	private ClientResponse getMetadata(ClientRequest request) {
		Connection conn = null;
		Node node = null;
		Cluster cluster = null;
		//Cluster used for this metadata is still a bootstrap cluster and does not have all necessary information
		//Pick any random node from the bootstrap nodes and send metadata request.
		if(metadata.isBootstrap())
		{
			cluster = metadata.fetch();
			List<Node> clusterNodes = NetworkClient.convertToOracleNodes(cluster.nodes());
			// Check if we have a node where connection already exists
			Set<Node> nodesWithConn = topicConsumersMap.keySet();
			for(Node nodeNow: clusterNodes)
			{
				for(Node connectedNode : nodesWithConn)
				{
					if(connectedNode.equals(nodeNow))
					{
						//Found a node with a connection to database.
						node = nodeNow;
						break;
					}
				}
			}
			if(node == null)
			{
				//No node with connection yet. Pick the first bootstrap node.
				node = clusterNodes.get(0);
				log.debug("No Connected Node Found. Picked first of bootstrap nodes.: " + node);
			}
		}
		else
		{
			node = (org.oracle.okafka.common.Node)metadata.getNodeById(Integer.parseInt(request.destination()));
		}
		try {
			TopicConsumers  tConsumer = topicConsumersMap.get(node);
			if(tConsumer == null)
				throw new NullPointerException("TConsumer for Node "+ node);

			TopicSession tSession = tConsumer.getSession();
			if(tSession == null)
				throw new NullPointerException ("TSesion for TConsumer for node" + node);

			conn = ((AQjmsSession)topicConsumersMap.get(node).getSession()).getDBConnection();			
		} catch(JMSException jmsExcp) {			
			try {
				log.trace("Unexcepted error occured with connection to node {}, closing the connection", request.destination());
				topicConsumersMap.get(node).getConnection().close();
				log.trace("Connection with node {} is closed", request.destination());
			} catch(JMSException jmsEx) {
				log.trace("Failed to close connection with node {}", request.destination());
			}
		}

		ClientResponse response = getMetadataNow(request, conn, node, metadata.updateRequested());

		MetadataResponse metadataresponse = (MetadataResponse)response.responseBody();

		org.apache.kafka.common.Cluster updatedCluster = metadataresponse.cluster();

		for(String topic: updatedCluster.topics()) {
			try {
				super.fetchQueueParameters(topic, conn, metadata.topicParaMap);
			} catch (SQLException e) {
				log.error("Exception while fetching TEQ parameters and updating metadata " + e.getMessage());
			}
		}


		if(response.wasDisconnected()) {
			topicConsumersMap.remove(node);
			metadata.requestUpdate();
		}
		return response;
	}

	/** Sends a join_group request to TEQ. JOIN_GROUP call returns a list of sessions that are part of rebalancing and their previous assignment. 
	 * @param request join group request
	 * @return
	 */
	private ClientResponse joinGroup(ClientRequest request) {	
		log.debug("Sending  AQ Join Group Request");
		JoinGroupRequest.Builder builder = (JoinGroupRequest.Builder)request.requestBuilder();
		JoinGroupRequest  joinRequest= builder.build();
		SessionData sessionData = joinRequest.getSessionData();
		CallableStatement joinStmt = null;
		int sessionId = -1;
		int instId = -1;
		int joinGroupVersion = sessionData.getVersion();

		try {
			Node node = metadata.getNodeById(Integer.parseInt(request.destination()));
			log.debug("Destination Node : " + node.toString());
			TopicConsumers consumers = topicConsumersMap.get(node);
			Connection con = ((AQjmsSession)consumers.getSession()).getDBConnection();

			sessionId = getSessionId(con);
			instId = getInstId(con);

			// First Join Group Request from all consumer and every join group request from group leader must attempt to clean the USER_QUEUE_PARTITION_ASSIGNMENT_TABLE
			if(joinGroupVersion < 0 || sessionData.getLeader() == 1)
			{
				log.debug("Attempt to cleanup USER_QUEUE_PARTITION_ASSIGNMENT_TABLE by session " + sessionId +" at instance " + instId);
				removeStaleEntries(con);
			}

			final String qpimLstType = "SYS.AQ$_QPIM_INFO_LIST";
			final String qpatLstType = "SYS.AQ$_QPAT_INFO_LIST";
			log.debug("Assigned partition Size " + sessionData.getAssignedPartitions().size());
			QPATInfo[] a = new QPATInfo[sessionData.getAssignedPartitions().size()];
			int ind = 0;
			for(PartitionData pData: sessionData.getAssignedPartitions()) {
				QPATInfo qpat = new QPATInfo();
				//qpat.setSchema(sessionData.getSchema() != null ? ConnectionUtils.enquote(sessionData.getSchema().toUpperCase()) : null);
				qpat.setSchema(sessionData.getSchema() != null ? (sessionData.getSchema().toUpperCase()) : null);
				//qpat.setQueueName(ConnectionUtils.enquote(pData.getTopicPartition().topic().toUpperCase()));
				qpat.setQueueName((pData.getTopicPartition().topic().toUpperCase()));
				qpat.setQueueId(pData.getQueueId());
				String subscriberNameIn =pData.getSubName() == null ? configs.getString(ConsumerConfig.GROUP_ID_CONFIG).toUpperCase(): pData.getSubName().toUpperCase();
				/*if(subscriberNameIn != null) {
				subscriberNameIn = ConnectionUtils.enquote(subscriberNameIn);
			}*/
				qpat.setSubscriberName(subscriberNameIn);
				qpat.setSubscriberId(pData.getSubId());
				qpat.setGroupLeader(sessionData.getLeader());
				qpat.setPartitionId(pData.getTopicPartition().partition() == -1 ? -1 : pData.getTopicPartition().partition() *2);
				//System.out.println("Setting partition for this qpat to " + qpat.getPartitionId());
				qpat.setFlags(-1);
				qpat.setVersion(sessionData.getVersion());
				qpat.setInstId(sessionData.getInstanceId());
				qpat.setSessionId(sessionData.getSessionId());
				qpat.setAuditId(sessionData.getAuditId());
				qpat.setTimeStamp(new java.sql.Time(System.currentTimeMillis()));
				//qpat.setTimeStamp(new java.sql.Time(sessionData.createTime.getTime()));
				a[ind] = qpat;
				ind++;
			}

			QPATInfoList qpatl = new QPATInfoList();
			qpatl.setArray(a);
			joinStmt = con.prepareCall("{call DBMS_TEQK.AQ$_JOIN_GROUP(?, ?, ?, ? )}");
			joinStmt.setObject(1,  qpatl, OracleTypes.ARRAY);
			joinStmt.setInt(4, joinGroupVersion);
			joinStmt.registerOutParameter(1, OracleTypes.ARRAY, qpatLstType);
			joinStmt.registerOutParameter(2, OracleTypes.ARRAY, qpimLstType);
			joinStmt.registerOutParameter(3, Types.INTEGER);
			joinStmt.registerOutParameter(4, Types.INTEGER);
			log.debug("Executing DBMS_TEQK.AQ$_JOIN_GROUP");
			joinStmt.execute();

			QPATInfo[] qpatInfo = ((QPATInfoList)qpatl.create(joinStmt.getObject(1), 2002)).getArray();
			QPIMInfoList qpiml = new QPIMInfoList();
			OracleData odata = ((QPIMInfoList)qpiml.create(joinStmt.getObject(2), 2002));
			QPIMInfo[] qpimInfo = null;
			if(odata != null) {
				qpimInfo = ((QPIMInfoList)odata).getArray();
			}

			log.debug("Return from DBMS_TEQK.AQ$_JOIN_GROUP. QPATINFO Size " +qpatInfo.length );
			for(int i = 0; i < qpatInfo.length; i++)
			{

				log.debug("QPAT[" +i +"]:(Inst,Session,GroupLeader,Partition,Flag,Version#) = ("+
						qpatInfo[i].getInstId()+","+qpatInfo[i].getSessionId()+"," +
						qpatInfo[i].getGroupLeader()+","+qpatInfo[i].getPartitionId()+"," +
						qpatInfo[i].getFlags()+","+qpatInfo[i].getVersion());
			}


			return createJoinGroupResponse(request, sessionId, instId, qpatInfo, qpimInfo, joinStmt.getInt(4), null, false);
		} catch(Exception exception) {
			boolean disconnected = false;
			log.error("Exception while executing JoinGroup " + exception.getMessage() , exception);
			if(exception instanceof SQLException )
			{
				SQLException sqlExcp = (SQLException)exception;
				int errorCode = sqlExcp.getErrorCode();
				log.error("JoinGroup: SQL ERROR: ORA-"+ errorCode, exception);
				if(errorCode == 28 || errorCode == 17410 || errorCode == 1403) {
					disconnected = true;
				}
			}
			return createJoinGroupResponse(request, sessionId, instId, null, null, -1, exception, disconnected);
		}
		finally {
			try {
				if(joinStmt != null)
					joinStmt.close();
			} catch(Exception ex) {
				//do nothing
			}	
		}
	}

	private void removeStaleEntries(Connection con)
	{
		try {
			PreparedStatement prStmt = con.prepareStatement("DELETE FROM USER_QUEUE_PARTITION_ASSIGNMENT_TABLE where session_id = -1");
			prStmt.execute();
			con.commit();
			prStmt.close();
		}catch(Exception e)
		{
			log.warn("Exception while deleting stale entries from USER_QUEUE_PARTITION_ASSIGNMENT_TABLE",e);
		}
	}

	private int getSessionId(Connection con) throws SQLException {

		Statement st = null;
		ResultSet rs = null;

		try {
			String sessionIdStr =  ((oracle.jdbc.internal.OracleConnection)con).getServerSessionInfo().getProperty("AUTH_SESSION_ID");
			return Integer.parseInt(sessionIdStr);
		}catch(Exception e)
		{
			// Failed to get session id from  connection object. Execute query to find session id now
		}
		try {

			st = con.createStatement(); 
			rs = st.executeQuery("select sys_context('USERENV', 'SID') from dual");
			if(rs.next() ) {
				return rs.getInt(1);
			} 
		}catch(SQLException sqlException) {
			//do nothing
		} finally {
			try {
				if(rs != null)
					rs.close();
			}catch(SQLException exception) {

			}
			try {
				if(st != null)
					st.close();
			}catch(SQLException exception) {

			}  		
		}

		throw new SQLException("Error in fetching Session Id");

	}

	private int getInstId(Connection con) throws SQLException {
		Statement st = null;
		ResultSet rs = null;
		try {
			String instIdStr = ((oracle.jdbc.internal.OracleConnection)con).getServerSessionInfo().getProperty("AUTH_INSTANCE_NO");
			return Integer.parseInt(instIdStr);
		}catch(Exception e)
		{
			//Failed to get instance number from connection object. Do Query now
		}
		try {
			st = con.createStatement(); 
			rs = st.executeQuery("select sys_context('USERENV', 'INSTANCE') from dual");
			if(rs.next() ) {
				return rs.getInt(1);
			} 
		}catch(SQLException sqlException) {
			//do nothing
		} finally {
			try {
				if(rs != null)
					rs.close();
			}catch(SQLException exception) {

			}
			try {
				if(st != null)
					st.close();
			}catch(SQLException exception) {

			}

		}

		throw new SQLException("Error in fetching Instance Id");

	}


	public int getSubcriberCount(Node node, String topic) throws SQLException {
		int count =0;
		PreparedStatement Stmt = null;
		ResultSet rs = null;
		Connection con;
		try {
			con = ((AQjmsSession)topicConsumersMap.get(node).getSession()).getDBConnection();
			String query = "select count(*) from  user_durable_subs where name = :1 and queue_name = :2";
			Stmt = con.prepareStatement(query);
			Stmt.setString(1, configs.getString(ConsumerConfig.GROUP_ID_CONFIG));
			Stmt.setString(2, topic);
			rs = Stmt.executeQuery();

			if(rs.next()) {
				count = rs.getInt(1);
				return count;
			}
		}catch(SQLException sqlException) {
			//do nothing
		} catch (JMSException e) {
			//do nothing
		} finally {
			try {
				if(rs != null)
					rs.close();
			}catch(SQLException exception) {

			}
			try {
				if(Stmt != null)
					Stmt.close();
			}catch(SQLException exception) {

			}

		}

		throw new SQLException("Error in getting the subscriber count");
	}

	public String getoffsetStartegy() {
		return configs.getString(ConsumerConfig.AUTO_OFFSET_RESET_CONFIG);
	}

	/* Returns a list of sessions that are part of rebalancing and their previous assignment */
	private ClientResponse createJoinGroupResponse(ClientRequest request, int sessionId, int instId, QPATInfo[] qpatInfo, QPIMInfo[] qpimInfo, int version, Exception exception, boolean disconnected) {

		Map<String, SessionData> memberPartitionMap = new HashMap<String, SessionData>();
		List<PartitionData> partitions = new ArrayList<>();
		int leader = 0;
		int length = 0;
		if(qpatInfo != null)
			length = qpatInfo.length;

		log.debug("Creating Join Group Response. QPAT Length: " +length);
		try {
			if(disconnected)
			{
				throw exception;
			}

			if(qpatInfo != null) {
				//Check if This session is Leader or not
				for(int ind = 0; ind < length; ind++) {
					if(qpatInfo[ind].getSessionId() == sessionId && qpatInfo[ind].getInstId() == instId ) {
						if(qpatInfo[ind].getGroupLeader() == 1)
							leader = 1;
						break;
					}
				}
				log.debug("Leader of the group? " + leader);
				if(leader == 1)
				{
					//Set Partition ownership map
					Map<Integer, ArrayList<Integer>> instPListMap = new HashMap<Integer, ArrayList<Integer>>();
					Map<Integer,Integer> partitionInstMap = new HashMap<Integer,Integer>();

					String topic = qpatInfo[0]!=null?qpatInfo[0].getQueueName():null;

					if(qpimInfo != null && qpimInfo.length > 0) 
					{
						log.debug("Partitions Created for topic " 
								+qpatInfo[0].getSchema()+"."+qpatInfo[0].getQueueName()+ " = " +qpimInfo.length);
						for(QPIMInfo qpimNow : qpimInfo)
						{
							if(topic == null)
								topic = qpimNow.getQueueName();

							int instNow = qpimNow.getOwnerInstId();
							ArrayList<Integer> pInstListNow = instPListMap.get(instNow);
							if(pInstListNow == null)
							{
								pInstListNow = new ArrayList<Integer>();
								instPListMap.put(instNow, pInstListNow);
							}
							pInstListNow.add(qpimNow.getPartitionId()/2);
							partitionInstMap.put(qpimNow.getPartitionId()/2, instNow);
						}
					} 
					else
					{
						log.info("No partition yet created for Topic "+ 
								qpatInfo[0].getSchema()+"."+qpatInfo[0].getQueueName());
					}
					ArrayList<SessionData> membersList = new ArrayList<SessionData>();
					for(QPATInfo qpatNow: qpatInfo)
					{

						if(qpatNow.name == null )
						{
							qpatNow.name = qpatNow.getInstId() +"_"+ qpatNow.getSessionId();
						}

						try {
							//System.out.println("TxEQAssignor:Printing QPat " + qpatNow.name);
							//System.out.println("TxEQAssignor:"+ qpatNow.toString());
						}catch(Exception e)
						{
							log.error("Exception while printing qpat " + qpatNow.name + " exception: " + e.getMessage());
						}

						String name = qpatNow.name;
						SessionData teqSession = memberPartitionMap.get(name);
						List<PartitionData> teqPList = null;
						if(teqSession == null)
						{
							teqSession = new SessionData( qpatNow.getSessionId(), qpatNow.getInstId(), 
									qpatNow.getSchema(),qpatNow.getQueueName(), qpatNow.getQueueId(), qpatNow.getSubscriberName(),
									qpatNow.getSubscriberId(), null, // qpatNow.getTimeStamp()== null?new java.util.Date():new java.util.Date(qpatNow.getTimeStamp().getTime()), 
									qpatNow.getGroupLeader(), qpatNow.getVersion(), qpatNow.getAuditId());
							//System.out.println("createJoinGroupResponse 1: qpat With queue Id and subscriber ID "  + qpatNow.getQueueId() + " " + qpatNow.getSubscriberId());
							log.debug("Member Added " + teqSession);
							membersList.add(teqSession);
							memberPartitionMap.put(name, teqSession);
						}
						if(qpatNow.getPartitionId() >= 0) 
						{
							teqPList = teqSession.getPreviousPartitions();
							int pIdNow = qpatNow.getPartitionId()/2;
							int ownerPid = partitionInstMap.get(pIdNow);
							//System.out.println("createJoinGroupResponse 2: Partition " + pIdNow  + "  Added to " +qpatNow.name); 
							teqPList.add(new PartitionData(qpatNow.getQueueName(), qpatNow.getQueueId(), pIdNow, qpatNow.getSubscriberName(), qpatNow.getSubscriberId(), ownerPid, ownerPid == qpatNow.getInstId()? true:false));
						}
					}
					log.debug("Invoking Assignors");
					for(ConsumerPartitionAssignor assignor : assignors)
					{
						if(assignor instanceof TxEQAssignor)
						{
							log.debug("Using TEQ Assignor. ");
							TxEQAssignor txEQAssignor = (TxEQAssignor) assignor;
							txEQAssignor.setInstPListMap(instPListMap);
							Map<String, ArrayList<SessionData>> topicMemberMap = new HashMap<String,ArrayList<SessionData>>();
							topicMemberMap.put(topic,membersList);
							log.debug("Setting topicMembership Map. Member List Size " + membersList.size() +" Map Size  " + topicMemberMap.size());
							txEQAssignor.setPartitionMemberMap(topicMemberMap);
						}
					}
				}
				if(qpimInfo != null)
				{
					for(int ind = 0; ind < qpimInfo.length; ind++) {
						partitions.add(new PartitionData(qpimInfo[ind].getQueueName(), qpatInfo[0].getQueueId(), qpimInfo[ind].getPartitionId()/2, qpatInfo[0].getSubscriberName(), qpatInfo[0].getSubscriberId(), qpimInfo[ind].getOwnerInstId() , false));
					}
				}
			}
		} catch(Exception excp) {
			if(excp instanceof SQLException)
			{
				SQLException sqlEx = (SQLException)excp;
				log.error("Exception in creating Join Group response " + sqlEx.getMessage(), sqlEx);
			}
			memberPartitionMap.clear();
			partitions.clear();
			leader = -1;
		}
		JoinGroupResponse jgResponse = new JoinGroupResponse(memberPartitionMap, partitions, leader, version, exception);
		log.debug("Join Group Response Created");
		return new ClientResponse(request.makeHeader((short)1), request.callback(), request.destination(), 
				request.createdTimeMs(), time.milliseconds(), disconnected, null,null, jgResponse);
	}

	/** 
	 * Sends a SYNC request to TEQ. Leader session performs assignment to all sessions which are part of consumer group(or participating in rebalancing) from subscribed topic using partition assignor and this assignment is sent to TEQ in sync group request.
	 * Follower sends an empty request.
	 * @param request
	 * @return
	 */
	private ClientResponse syncGroup(ClientRequest request) {
		SyncGroupRequest.Builder builder = (SyncGroupRequest.Builder)request.requestBuilder();
		SyncGroupRequest  syncRequest= builder.build();
		List<SessionData> sData = syncRequest.getSessionData();
		CallableStatement syncStmt = null;
		Connection con = null;
		//System.out.println("SyncGroup 1: Sending Sync Group Now");
		try {
			Node node = metadata.getNodeById(Integer.parseInt(request.destination()));
			TopicConsumers consumers = topicConsumersMap.get(node);
			con = ((AQjmsSession)consumers.getSession()).getDBConnection();

			final String typeList = "SYS.AQ$_QPAT_INFO_LIST";
			int size = 0;

			for(SessionData data : sData) {
				size += data.getAssignedPartitions().size();
			}
			log.debug("Before Sync, Assigned Partition List size "+ size);
			QPATInfo[] a = new QPATInfo[size];

			int ind = 0;
			for(SessionData sessionData : sData) {
				for(PartitionData pData: sessionData.getAssignedPartitions()) {

					QPATInfo qpat = new QPATInfo();
					//qpat.setSchema(sessionData.getSchema() != null ? ConnectionUtils.enquote(sessionData.getSchema().toUpperCase()) : null);
					qpat.setSchema(sessionData.getSchema() != null ? (sessionData.getSchema().toUpperCase()) : null);

					//qpat.setQueueName(ConnectionUtils.enquote(pData.getTopicPartition().topic().toUpperCase()));
					qpat.setQueueName((pData.getTopicPartition().topic().toUpperCase()));
					qpat.setQueueId(sessionData.getQueueId());
					String subscriberNameIn =pData.getSubName() == null ? configs.getString(ConsumerConfig.GROUP_ID_CONFIG).toUpperCase(): pData.getSubName().toUpperCase();
					/*if(subscriberNameIn != null) {
						subscriberNameIn = ConnectionUtils.enquote(subscriberNameIn);
					}*/
					qpat.setSubscriberName(subscriberNameIn);
					qpat.setSubscriberId(sessionData.getSubscriberId());
					qpat.setGroupLeader(sessionData.getLeader());
					int pId = pData.getTopicPartition().partition();
					// If partitions assigned is -1 then keep it as it is, else multiply with 2 as for TEQ partitions are even numbered
					if(pId > 0 )
						pId *= 2;

					qpat.setPartitionId(pId);
					qpat.setFlags(2); // DBMS_TEQK.ASSIGNED
					qpat.setVersion(sessionData.getVersion());
					qpat.setInstId(sessionData.getInstanceId());
					qpat.setSessionId(sessionData.getSessionId());
					qpat.setAuditId(sessionData.getAuditId());

					qpat.setTimeStamp(new java.sql.Time(System.currentTimeMillis()));
					a[ind] = qpat;
					ind++;
				}
			}

			QPATInfoList qpatl = new QPATInfoList();
			if(a.length > 0)
				qpatl.setArray(a);
			syncStmt = con.prepareCall("{call DBMS_TEQK.AQ$_SYNC(?, ?)}");
			syncStmt.setObject(1, qpatl, OracleTypes.ARRAY);
			syncStmt.setInt(2, syncRequest.getVersion());
			syncStmt.registerOutParameter(1, OracleTypes.ARRAY, typeList);
			syncStmt.registerOutParameter(2, Types.INTEGER);
			//System.out.println("SyncGroup 8: Executing SYNC Procedure now");
			syncStmt.execute();
			//System.out.println("SyncGroup 9: Retrieved  Response. creating qpatInfo array now");
			QPATInfo[] qpatInfo = ((QPATInfoList)qpatl.create(syncStmt.getObject(1), 2002)).getArray();

			log.debug("Return from DBMS_TEQK.AQ$_SYNC. QPATINFO Size " +qpatInfo.length );
			for(int i = 0; i < qpatInfo.length; i++)
			{

				log.debug("QPAT[" +i +"]:(Inst,Session,GroupLeader,Partition,Flag,Version#) = ("+
						qpatInfo[i].getInstId()+","+qpatInfo[i].getSessionId()+"," +
						qpatInfo[i].getGroupLeader()+","+qpatInfo[i].getPartitionId()+"," +
						qpatInfo[i].getFlags()+","+qpatInfo[i].getVersion());
			}

			//System.out.println("SyncGroup 10 : Sync Response Received. Assigned Partition count " + qpatInfo.length);
			return createSyncResponse(request, qpatInfo, syncStmt.getInt(2), null, false);
		} catch(Exception exception) {
			boolean disconnected = false;
			log.error("Exception in syncGroup " + exception.getMessage(), exception);
			if(exception instanceof SQLException)
			{
				SQLException sqlExcp = (SQLException) exception;
				int sqlErrorCode = sqlExcp.getErrorCode();
				log.error("syncGroup: SQL ERROR: ORA-"+ sqlErrorCode, exception);
				if(sqlErrorCode == 28 || sqlErrorCode == 17410 || sqlErrorCode == 1403)
					disconnected = true;
			}
			return createSyncResponse(request, null, -1, exception, disconnected);
		} finally {
			try {
				if(syncStmt != null)
					syncStmt.close();
			}catch(SQLException sqlException) {
				//do nothing
			}
		}
	}

	/* Returns a list of partitions assigned to this session */
	private ClientResponse createSyncResponse(ClientRequest request, QPATInfo[] qpatInfo, int version, Exception exception, boolean disconnected) {
		SessionData data = null;
		try {
			if(exception == null) {
				//System.out.println("Processing Sync Response. Printing Assigned Paritions");
				if(qpatInfo.length > 0) {
					//System.out.println("Response for session : "+ qpatInfo[0].getInstId()+"_"+qpatInfo[0].getSessionId());

					data = new SessionData(qpatInfo[0].getSessionId(), qpatInfo[0].getInstId(), qpatInfo[0].getSchema(), qpatInfo[0].getQueueName(),
							qpatInfo[0].getQueueId(), qpatInfo[0].getSubscriberName(), qpatInfo[0].getSubscriberId(), new java.util.Date(),
							/*new java.sql.Date(qpatInfo[0].getTimeStamp().getTime()), */ qpatInfo[0].getGroupLeader(), qpatInfo[0].getVersion(), qpatInfo[0].getAuditId());
				}

				for(int ind = 0; ind < qpatInfo.length; ind++) {
					int pId = qpatInfo[ind].getPartitionId();
					if(pId >0)
						pId = pId/2;

					//System.out.println("TxEQAssignor:Assigned Partition :   " + pId);
					data.addAssignedPartitions(new PartitionData(qpatInfo[ind].getQueueName(), qpatInfo[ind].getQueueId(), pId,
							qpatInfo[ind].getSubscriberName(), qpatInfo[ind].getSubscriberId(), qpatInfo[ind].getInstId(), data.getInstanceId()==qpatInfo[ind].getInstId()?true:false ));
				}
			}
		} catch(Exception ex) {
			log.error("Exception from createSyncResponse " +ex, ex);
			ex.printStackTrace();
			exception = ex;
		}

		return new ClientResponse(request.makeHeader((short)1), request.callback(), request.destination(), 
				request.createdTimeMs(), time.milliseconds(), disconnected, null,null, new SyncGroupResponse(data, version, exception));
	}
	
	private ClientResponse fetchOffsets(ClientRequest request) {

		OffsetFetchRequest.Builder builder = (OffsetFetchRequest.Builder) request.requestBuilder();
		OffsetFetchRequest offsetFetchRequest = builder.build();
		List<TopicPartition> topicPartitions = offsetFetchRequest.perGroupTopicpartitions().values().iterator().next();
		String groupId = offsetFetchRequest.perGroupTopicpartitions().keySet().iterator().next();
		Map<TopicPartition, PartitionOffsetData> offsetFetchResponseMap = new HashMap<>();
		boolean disconnected = false;
		Exception exception = null;
		Connection jdbcConn = null;
		TopicConsumers topicConsumer = null;

		for (Node nodeNow : topicConsumersMap.keySet()) {
			if (request.destination().equals("" + nodeNow.id())) {
				topicConsumer = topicConsumersMap.get(nodeNow);
			}
		}
		try {
			jdbcConn = topicConsumer.getDBConnection();
			
			for (TopicPartition tp : topicPartitions) {
				try {
					long offset = FetchOffsets.fetchCommittedOffset(tp.topic(), tp.partition(), groupId, jdbcConn);
					if (offset != -1) 
						offsetFetchResponseMap.put(tp, new PartitionOffsetData(offset,null));
					else {
						log.warn("No Committed Offset found for Queue:" + tp.topic() + "Partition:" + tp.partition());
						offsetFetchResponseMap.put(tp, null);
					}
				} catch (SQLException sqlE) {
						int errorCode = sqlE.getErrorCode();
						log.error("SQL ERROR while fetching commit offset: ORA- " + errorCode, sqlE);
						if(errorCode == 28 || errorCode == 17410) {
							disconnected = true;
							throw sqlE;
						}
						else
							offsetFetchResponseMap.put(tp, new PartitionOffsetData(-1L,sqlE));
				}
			}


		} catch (Exception e) {
			log.error("Exception while fetching offsets " + e.getMessage(), e);
			try {
				exception = e;
				log.debug("Unexcepted error occured with connection to node {}, closing the connection",
						request.destination());
				if (jdbcConn != null)
					jdbcConn.close();

				log.trace("Connection with node {} is closed", request.destination());
			} catch (SQLException sqlEx) {
				log.trace("Failed to close connection with node {}", request.destination());
			}
		}

		OffsetFetchResponse offsetResponse = new OffsetFetchResponse(Collections.singletonMap(groupId, offsetFetchResponseMap));
		
		offsetResponse.setException(exception);

		return new ClientResponse(request.makeHeader((short) 1), request.callback(), request.destination(),
				request.createdTimeMs(), System.currentTimeMillis(), disconnected, null, null, offsetResponse);
	}

	public ClientResponse connectMe(ClientRequest request)
	{
		ConnectMeRequest.Builder builder = (ConnectMeRequest.Builder)request.requestBuilder();
		ConnectMeRequest  connectMeRequest= builder.build();
		Node nodeNow = metadata.getNodeById(Integer.parseInt(request.destination()));
		TopicConsumers consumers = topicConsumersMap.get(nodeNow);
		ConnectMeResponse connMeResponse = null;

		if(consumers != null)
		{
			try {
				Connection conn = ((AQjmsSession)consumers.getSession()).getDBConnection();
				connMeResponse = connectMe(connectMeRequest, conn);
			} catch(Exception e)
			{
				log.error("Exception while executing DBMS_TEQK.AQ$_connect_me " + e.getMessage(), e);
			}
		}

		if(connMeResponse == null)
		{
			connMeResponse = new ConnectMeResponse();
			connMeResponse.setInstId(0);
		}

		return new ClientResponse(request.makeHeader((short)1), request.callback(), request.destination(), 
				request.createdTimeMs(), time.milliseconds(), false, null,null, connMeResponse );
	}


	private ConnectMeResponse connectMe(ConnectMeRequest connMeRequest, Connection conn)
	{
		int instId = 0;
		String url = "";
		int flags = 0;
		ConnectMeResponse connMeResponse = new ConnectMeResponse();
		connMeResponse.setInstId(0);

		String connectProc = " call DBMS_TEQK.AQ$_CONNECT_ME( schema => :1 , queue_name => :2 , subscriber_name => :3 , inst_id => :4, url => :5, flags => :6, p_list => :7)  ";		
		try (CallableStatement connectMeStmt = conn.prepareCall(connectProc)) {

			String schemaName = connMeRequest.getSchemaName();
			if(schemaName == null)
			{
				try {
					schemaName = conn.getMetaData().getUserName();
				}catch(Exception e)
				{
					schemaName = ""; // Oracle DB Server will pick the current schema
				}
			}
			connectMeStmt.setString(1, schemaName);
			connectMeStmt.setString(2, connMeRequest.getToipcName());
			connectMeStmt.setString(3, connMeRequest.getGroupId());
			connectMeStmt.registerOutParameter(4, java.sql.Types.NUMERIC);
			connectMeStmt.registerOutParameter(5, java.sql.Types.VARCHAR);
			connectMeStmt.registerOutParameter(6, java.sql.Types.NUMERIC);
			connectMeStmt.registerOutParameter(7, OracleTypes.ARRAY, "DBMS_TEQK.PARTITION_LIST");
			connectMeStmt.execute();

			instId = connectMeStmt.getInt(4);
			url = connectMeStmt.getString(5);
			flags = connectMeStmt.getInt(6);
			Array pArray = connectMeStmt.getArray(7);
			BigDecimal[] partitionArr = (BigDecimal[])pArray.getArray();

			connMeResponse.setInstId(instId);
			connMeResponse.setUrl(url);
			connMeResponse.setFlags(flags);
			connMeResponse.setPartitionList(partitionArr);
			log.info("Preferred Broker: " + instId+ " URL " + url);

		} catch(Exception connMeEx)
		{
			log.error("Exception while executing DBMS_TEQK.AQ$_CONNECTME " + connMeEx, connMeEx);
		}

		ArrayList<Node> nodeList = connMeResponse.processUrl();
		String security = configs.getString(CommonClientConfigs.SECURITY_PROTOCOL_CONFIG);
		boolean plainText = security.equalsIgnoreCase("PLAINTEXT")?true:false;
		if(nodeList != null)
		{
			for(Node nodeNow: nodeList)
			{
				if( (plainText && nodeNow.protocol().equalsIgnoreCase("TCP")) ||
						(!plainText && nodeNow.protocol().equalsIgnoreCase("TCPS")))
				{
					connMeResponse.setPreferredNode(nodeNow);
					break;
				}
			}
		}

		return connMeResponse;
	}

	public void connect(Node node) throws JMSException{
		if(!topicConsumersMap.containsKey(node)) {
			TopicConsumers nodeConsumers = null;
			try {
				nodeConsumers = new TopicConsumers(node);
				topicConsumersMap.put(node, nodeConsumers);
				this.selectorMetrics.maybeRegisterConnectionMetrics(node);
				this.selectorMetrics.connectionCreated.record();
			} catch(JMSException e) {
				log.error("Exception while creating Topic consumer " + e, e );
				close(node, nodeConsumers);
				throw e;
			}
		}
	}

	public boolean isChannelReady(Node node) {
		return topicConsumersMap.containsKey(node);
	}

	public void close(Node node) {
		if(topicConsumersMap.get(node) == null)
			return;
		close(node, topicConsumersMap.get(node));
		topicConsumersMap.remove(node);
	}

	/**
	 * Closes AQKafkaConsumer
	 */
	public void close() {
		log.trace("Closing AQ kafka consumer");
		for(Map.Entry<Node, TopicConsumers> nodeConsumers : topicConsumersMap.entrySet()) {
			close(nodeConsumers.getKey(), nodeConsumers.getValue());
		}
		log.trace("Closed AQ kafka consumer");
		topicConsumersMap.clear();
	}

	/**
	 * Closes connection, session associated with each connection  and all topic consumers associated with session.
	 */
	private void close(Node node, TopicConsumers consumers) {
		if(node == null || consumers == null)
			return;
		for(Map.Entry<String, TopicSubscriber> topicSubscriber : consumers.getTopicSubscriberMap().entrySet()) {
			try {
				((AQjmsConsumer)topicSubscriber.getValue()).close();
			}catch(JMSException jms) {
				log.error("Failed to close topic consumer for topic: {} ", topicSubscriber.getKey());
			}
		}
		try {
			if ((AQjmsSession)consumers.getSession() != null) {
				((AQjmsSession)consumers.getSession()).close();
			}
		} catch(JMSException jms) {
			log.error("Failed to close session: {} associated with connection: {} and node: {}  ", consumers.getSession(), consumers.getConnection(), node );
		}
		try {
			if (consumers.getConnection() != null) {
				((AQjmsConnection)consumers.getConnection()).close();
				closeCallableStmt(node);	
			}
			this.selectorMetrics.connectionClosed.record();	
		} catch(JMSException jms) {
			log.error("Failed to close connection: {} associated with node: {}  ", consumers.getConnection(), node );
		}
		//topicConsumersMap.remove(node);
	}
	/**
	 * Creates topic connection to given node if connection doesn't exist.
	 * @param node to which connection has to be created.
	 * @throws JMSException throws jmsexception if failed to establish comnnection to given node.
	 */
	private void createTopicConnection(Node node) throws JMSException {
		createTopicConnection(node, TopicSession.AUTO_ACKNOWLEDGE);

	}
	private void createTopicConnection(Node node, int mode) throws JMSException {

		if(!topicConsumersMap.containsKey(node)) {
			TopicConsumers consumers =null;
			consumers = new TopicConsumers(node, mode);
			topicConsumersMap.put(node, consumers);
		}
	}

	public ClientResponse subscribe(ClientRequest request) {

		for(Map.Entry<Node, TopicConsumers> topicConsumersByNode: topicConsumersMap.entrySet())
		{
			for(Map.Entry<String, TopicSubscriber> topicSubscriber : topicConsumersByNode.getValue().getTopicSubscriberMap().entrySet()) {
				try {
					((AQjmsConsumer)topicSubscriber.getValue()).close();
					topicConsumersByNode.getValue().remove(topicSubscriber.getKey());
				}catch(JMSException jms) {
					//do nothing
				}
			}
			// ToDo:Check if we need this or not. Ideally when consumer is closed, not committed messages should be rolled back.
			try {
				AQjmsSession sess = ((AQjmsSession)topicConsumersByNode.getValue().getSession());
				if(sess.children() > 0)
				{
					// ToDo: Maintain list of topic subscribed with this topicConsumerMap and remove only those which are not needed
					log.info("Remove possible old subscribers from this KafkaConsumer");
					sess.close();
					topicConsumersByNode.getValue().setSession(null);
				}

			} catch(JMSException jms) {
				//log.error("Failed to close session: {} associated with connection: {} and node: {}  ", consumers.getSession(), consumers.getConnection(), node );
			}
		}
		SubscribeRequest.Builder builder = (SubscribeRequest.Builder)request.requestBuilder();
		SubscribeRequest commitRequest = builder.build();
		String topic = commitRequest.getTopic();
		Node node = metadata.getNodeById(Integer.parseInt(request.destination()));
		try {
			if(!topicConsumersMap.containsKey(node) ) {
				topicConsumersMap.put(node, new TopicConsumers(node));
			}
			TopicConsumers consumers = topicConsumersMap.get(node);	
			metadata.setDBVersion(consumers.getDBVersion());	

			if(consumers.getlightWeightSub() && metadata.getDBMajorVersion() >= 26) {
				consumers.createLightWeightSub(topic, node);
			}
			else {
				consumers.getTopicSubscriber(topic);
			}

		} catch(JMSException exception) { 
			log.error("Exception during Subscribe request " + exception, exception);
			log.info("Exception during Subscribe request. " + exception);
			log.info("Closing connection to node. " + node);
			close(node);
			return createSubscribeResponse(request, topic, exception, false);
		}
		return createSubscribeResponse(request, topic, null, false);
	}
	
	private ClientResponse createSubscribeResponse(ClientRequest request, String topic, JMSException exception, boolean disconnected) {
		return new ClientResponse(request.makeHeader((short)1), request.callback(), request.destination(), 
				request.createdTimeMs(), time.milliseconds(), disconnected, null,null,
				new SubscribeResponse(topic, exception));

	}

	public Connection getDBConnection(Node n) throws KafkaException
	{
		Connection dbConn = null;
		try {
			//Poll is not invoked yet
			if(topicConsumersMap == null || topicConsumersMap.isEmpty())
			{
				log.trace("Poll is not invoked yet. Creating database connection for the first time ");
				TopicConsumers consumerToNode = new TopicConsumers((org.oracle.okafka.common.Node)n, Session.SESSION_TRANSACTED );
				topicConsumersMap.put((org.oracle.okafka.common.Node)n, consumerToNode);
			}

			for(Node nodeNow: topicConsumersMap.keySet())
			{
				if(nodeNow.id() == n.id())
				{
					TopicConsumers tConsumer =  topicConsumersMap.get(nodeNow);
					dbConn = tConsumer.getDBConnection();
					log.debug("Returning Connection for node " + nodeNow.toString() );
					if(dbConn != null && !dbConn.isClosed())
					{
						return dbConn;
					}
					else
					{
						log.debug("Connection to Node " + nodeNow + " is " + ((dbConn==null)?"null.":"closed."));
					}
				}
			}
		}catch(Exception e)
		{
			throw new KafkaException("Failed to fetch Oracle Database Connection for this consumer", e);
		}

		return dbConn;
	}

	public Connection getDBConnection() throws KafkaException
	{
		Connection dbConn = null;
		try {
			//Poll is not invoked yet
			if(topicConsumersMap == null || topicConsumersMap.isEmpty())
			{
				log.trace("Poll is not invoked yet. Creating database connection for the first time ");
				List<org.apache.kafka.common.Node> bootStrapNodes = metadata.fetch().nodes();
				for(org.apache.kafka.common.Node bNode : bootStrapNodes)
				{
					TopicConsumers bootStrapConsumer = new TopicConsumers((org.oracle.okafka.common.Node)bNode, Session.SESSION_TRANSACTED );
					topicConsumersMap.put((org.oracle.okafka.common.Node)bNode, bootStrapConsumer);
					break;
				}
				// A connection was created before poll is invoked. This connection is passed on to the application and may be used for transactional activity.
				// OKafkaConsumer must use this connection going forward. Hence it should not look for optimal database instance to consume records. Hence avoid connectMe call.
				skipConnectMe = true;
			}

			for(Node n: topicConsumersMap.keySet())
			{
				TopicConsumers tConsumer =  topicConsumersMap.get(n);
				dbConn = tConsumer.getDBConnection();
				if(dbConn != null && !dbConn.isClosed())
					return dbConn;
			}
		}catch(Exception e)
		{
			throw new KafkaException("Failed to fetch Oracle Database Connection for this consumer", e);
		}

		return dbConn;
	}

	public boolean skipConnectMe()
	{
		return this.skipConnectMe;
	}

	public void setSkipConnectMe(boolean skipConnectMe)
	{
		this.skipConnectMe = skipConnectMe;
	}

	public boolean isExternalConn()
	{
		return this.externalConn;
	}
	/**This class is used to create and manage connection to database instance.
	 * Also creates, manages session associated with each connection and topic consumers associated with each session
	 */
	private final class TopicConsumers {
		private TopicConnection conn = null;
		private TopicSession sess = null;
		private Map<String, TopicSubscriber> topicSubscribers = null;
		private final Node node;
		private String dbVersion;
		private Boolean lightWeightSub;
		public TopicConsumers(Node node) throws JMSException {
			this(node, TopicSession.AUTO_ACKNOWLEDGE);
		}
		public TopicConsumers(Node node,int mode) throws JMSException {
			
			this.node = node;
			conn = createTopicConnection(node);

			sess = createTopicSession(mode);
			try {
				Connection oConn = ((AQjmsSession)sess).getDBConnection();
				int instId = Integer.parseInt(((oracle.jdbc.internal.OracleConnection)oConn).getServerSessionInfo().getProperty("AUTH_INSTANCE_NO"));
				String serviceName = ((oracle.jdbc.internal.OracleConnection)oConn).getServerSessionInfo().getProperty("SERVICE_NAME");
				String instanceName = ((oracle.jdbc.internal.OracleConnection)oConn).getServerSessionInfo().getProperty("INSTANCE_NAME");
				String user = oConn.getMetaData().getUserName();
				try {
					String sessionId = ((oracle.jdbc.internal.OracleConnection)oConn).getServerSessionInfo().getProperty("AUTH_SESSION_ID");
					String serialNum = ((oracle.jdbc.internal.OracleConnection)oConn).getServerSessionInfo().getProperty("AUTH_SERIAL_NUM");
					String serverPid = ((oracle.jdbc.internal.OracleConnection)oConn).getServerSessionInfo().getProperty("AUTH_SERVER_PID");

					log.info("Database Consumer Session Info: "+ sessionId +","+serialNum+". Process Id " + serverPid +" Instance Name "+ instanceName);

					try {
						this.dbVersion = ConnectionUtils.getDBVersion(oConn);
						this.lightWeightSub = configs.getBoolean(ConsumerConfig.ORACLE_CONSUMER_LIGHTWEIGHT);
							
					}catch(Exception e)
					{
						log.error("Exception whle fetching DB Version and lightweight consumer config" + e);
					}

				}catch(Exception e)
				{
					log.error("Exception wnile getting database session information " + e);
				}

				node.setId(instId);
				node.setService(serviceName);
				node.setInstanceName(instanceName);
				node.setUser(user);
				node.updateHashCode();
			}catch(Exception e)
			{
				log.error("Exception while getting instance id from conneciton " + e, e);
			}

			topicSubscribers = new HashMap<>();
		}
		/**
		 * Creates topic connection to node
		 * @param node destination to which connection is needed
		 * @return established topic connection
		 * @throws JMSException
		 */
		public TopicConnection createTopicConnection(Node node) throws JMSException {
			if(conn == null)
				conn = ConnectionUtils.createTopicConnection(node, configs, log);
			return conn;
		}

		public TopicSubscriber getTopicSubscriber(String topic) throws JMSException {
			TopicSubscriber subscriber = topicSubscribers.get(topic);
			if(subscriber == null)
				subscriber = createTopicSubscriber(topic);
			return subscriber;
		}

		/**
		 * Creates topic session from established connection
		 * @param mode mode of acknowledgement with which session has to be created
		 * @return created topic session
		 * @throws JMSException
		 */
		public TopicSession createTopicSession(int mode) throws JMSException {
			if(sess != null) 
				return sess;			
			sess= ConnectionUtils.createTopicSession(conn, mode, true);
			conn.start();
			return sess;

		}

		/**
		 * Creates topic consumer for given topic
		 */
		private TopicSubscriber createTopicSubscriber(String topic) throws JMSException {
			refresh(node);
			Topic dest = ((AQjmsSession)sess).getTopic((node!=null&&node.user()!=null)?node.user():ConnectionUtils.getUsername(configs), topic); 
			TopicSubscriber subscriber = sess.createDurableSubscriber(dest, configs.getString(ConsumerConfig.GROUP_ID_CONFIG));
			topicSubscribers.put(topic, subscriber);
			return subscriber;
		}
		
		private void createLightWeightSub(String topic, Node node)  { 
			try {		 
				CallableStatement cStmt = getOrCreateCallable(node, "CREATE_LTWT_SUB", LTWT_SUB);
				cStmt.setString(1, ConnectionUtils.enquote(topic));
				cStmt.setString(2, configs.getString(ConsumerConfig.GROUP_ID_CONFIG));
				cStmt.execute();
				log.debug("Lightweight subscriber created for topic: " + topic + ", node: " + node);
			} 
			catch(Exception ex) { 
				log.error("Error creating lightweight subscriber for topic: " + topic + ", node: " + node, ex);
			}
		}

		private void refresh(Node node) throws JMSException {
			conn = createTopicConnection(node);
			sess = createTopicSession(TopicSession.AUTO_ACKNOWLEDGE);
		}
		public TopicConnection getConnection() {
			return conn;
		}

		public TopicSession getSession() {
			return sess;
		}

		public Connection getDBConnection() throws JMSException
		{
			if(sess == null)
				return null;
			else
				return ((AQjmsSession)sess).getDBConnection();
		}

		public Map<String, TopicSubscriber> getTopicSubscriberMap() {
			return topicSubscribers;
		}

		public void setSession(TopicSession sess) {
			this.sess = sess;
		}

		public void setConnection(TopicConnection conn) {
			this.conn = conn;
		}

		public void remove(String topic) {
			topicSubscribers.remove(topic);
		}

		public String getDBVersion()
		{
			return dbVersion;
		}
		
		public boolean getlightWeightSub() {
			return lightWeightSub;
		}

	}

}<|MERGE_RESOLUTION|>--- conflicted
+++ resolved
@@ -327,17 +327,9 @@
 				TopicConsumers consumers = topicConsumersMap.get(node.getKey());
 				TopicSession jmsSession = null;
 				try {
-<<<<<<< HEAD
+          log.debug("Committing now for node " + node.toString());
 					Boolean ltwtSub = configs.getBoolean(ConsumerConfig.ORACLE_CONSUMER_LIGHTWEIGHT);
-
 					if(!ltwtSub.equals(true)) {
-=======
-					log.debug("Committing now for node " + node.toString());
-					jmsSession =consumers.getSession();
-					if(jmsSession != null)
-					{
->>>>>>> 0a5e80fa
-						log.debug("Committing now for node " + node.toString());
 						TopicSession jmsSession =consumers.getSession();
 						if(jmsSession != null)
 						{
@@ -354,17 +346,14 @@
 					}
 					result.put(node.getKey(), null);
 
-				} catch(JMSException exception) {
+				} catch(Exception exception) {
+          log.error("Exception from commit " + exception, exception);
 					error = true;
 					if(ConnectionUtils.isSessionClosed((AQjmsSession)jmsSession))
 						result.put(node.getKey(), new DisconnectException(exception.getMessage(),exception));
 					else
 					result.put(node.getKey(), exception);
-				}
-				catch(Exception e)
-				{
-					log.error("Exception from commit " + e, e);
-				}
+				}				
 			}
 			else {
 				log.info("Not Committing on Node " + node);
