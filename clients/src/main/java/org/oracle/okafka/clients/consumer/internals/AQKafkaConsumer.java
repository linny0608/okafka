--- conflicted
+++ resolved
@@ -1584,11 +1584,7 @@
 		}
 
 		ArrayList<Node> nodeList = connMeResponse.processUrl();
-<<<<<<< HEAD
-		
-=======
-
->>>>>>> 5ce5cdb7
+
 		if(nodeList != null)
 		{
 			for(Node nodeNow: nodeList)
