/*
** OKafka Java Client version 23.4.
**
** Copyright (c) 2019, 2024 Oracle and/or its affiliates.
** Licensed under the Universal Permissive License v 1.0 as shown at https://oss.oracle.com/licenses/upl.
*/

/*
 * Licensed to the Apache Software Foundation (ASF) under one or more
 * contributor license agreements. See the NOTICE file distributed with
 * this work for additional information regarding copyright ownership.
 * The ASF licenses this file to You under the Apache License, Version 2.0
 * (the "License"); you may not use this file except in compliance with
 * the License. You may obtain a copy of the License at
 *
 *    http://www.apache.org/licenses/LICENSE-2.0
 *
 * Unless required by applicable law or agreed to in writing, software
 * distributed under the License is distributed on an "AS IS" BASIS,
 * WITHOUT WARRANTIES OR CONDITIONS OF ANY KIND, either express or implied.
 * See the License for the specific language governing permissions and
 * limitations under the License.
 */

package org.oracle.okafka.common;

public class Node  extends org.apache.kafka.common.Node{
	private static final Node NO_NODE = new Node(-1, "", -1, "", "");

    private int id;
    private String idString;
    private String instanceName;
    private String host;
    private int port;
    private String serviceName;
    private String user;
    private String protocol;
    
    // Cache hashCode as it is called in performance sensitive parts of the code (e.g. RecordAccumulator.ready)
    private Integer hash;
    
    public Node(String host, int port, String serviceName) {
    	this(0, host, port, serviceName, "");
    }
    
    public Node(int id, String host, int port, String serviceName) {
    	this(id, host, port, "" , serviceName);
    }

    public Node(int id, String host, int port, String serviceName, String instanceName) {
    	super(id, host, port);
    	
    	if(id<=0)
    		id = 0;
        this.id = id;
        this.idString = "INSTANCE_"+id;
        if(host != null)
        	this.host = host.toUpperCase();
        this.port = port;
        if(serviceName != null)
        	this.serviceName = serviceName.toUpperCase();
        if(instanceName != null)
        	this.instanceName = instanceName.toUpperCase();
    }

    public static Node noNode() {
        return NO_NODE;
    }
    
    public Node(Node node) {
    	this(node.id(), node.host(), node.port(),node.serviceName(), node.instanceName());    	
    }
<<<<<<< HEAD
    
=======

>>>>>>> 4821aae1
    public boolean isEmpty() {
        return host == null || host.isEmpty() || port < 0 || serviceName.isEmpty() ;
    }

    /**
     * The Node id of this Node
     */
    public int id() {
        return id;
    }
    
    public void setId(int newId)
    {
    	if(id <=0)
    	{
    		id = newId;
    	}
    }
    
    public void setService(String _service)
    {
    	if(serviceName==null)
    		serviceName = _service.toUpperCase();
    }
    
    public void setInstanceName(String _instanceName)
    {
    	if(instanceName == null || instanceName.length()==0)
    		instanceName = _instanceName.toUpperCase();
    }
    
    public void setUser(String _user) {
    	if(user == null || user.length() == 0 )
    		this.user = _user.toUpperCase();
    }
    
    public void setProtocol(String _protocol)
    {
    	if(protocol == null)
    		protocol = _protocol.toUpperCase();
    }

    /**
     * The host name for this Node
     */
    public String host() {
        return host;
    }

    /**
     * The port for this Node
     */
    public int port() {
        return port;
    }
    
    /**
     * Name of the service running on this node/instance
     */
    public String serviceName() {
    	return serviceName;
    }
    
    /**
     * Name of this instance
     * @return name of the insatnce
     */
    public String instanceName() {
    	return instanceName;
    }
    
    public String idString() {
    	return idString;
    }
    
    public String user()
    {
    	return user;
    }
    
    public String protocol()
    {
    	return protocol;
    }
    

    @Override
    public int hashCode() {
    	if (this.hash == null) {
    		this.hash = getHashCode();
    	} 
    	return this.hash;
    }
    
    public int updateHashCode()
    {
        this.hash = getHashCode();
        return this.hash;
    }
    
    private int getHashCode()
    {
    	int result = 31 + (((host == null) || host.isEmpty()) ? 0 : host.hashCode());
        result = 31 * result + id;
        result = 31 * result + port;
        result = 31 * result +(((serviceName == null) || serviceName.isEmpty()) ? 0 : serviceName.hashCode());
        result = 31 * result +(((instanceName == null) || instanceName.isEmpty()) ? 0 : instanceName.hashCode());
        result = 31 * result +(((user == null) || user.isEmpty()) ? 0 : user.hashCode());
        return result;
    }

    @Override
    public boolean equals(Object obj) {
        if (this == obj)
            return true;
        
        if (obj == null || getClass() != obj.getClass())
            return false;
        
        Node other = (Node) obj;
        return (host== null ? other.host() == null : host.equals(other.host())) &&
            id == other.id() &&
            port == other.port() &&          
            (serviceName == null ? other.serviceName() == null : serviceName.equals(other.serviceName())) &&
            (instanceName == null ? other.instanceName() == null : instanceName.equals(other.instanceName())); 
    }

    @Override
    public String toString() {
    	String str = ((serviceName != null) && !serviceName.equals("")) ? serviceName : "";
    	String str2 = ((instanceName != null) && !instanceName.equals("")) ? instanceName : "";
    	String str3 = ((user != null) && !user.equals("")) ? user : "";
        return id + ":" + host + ":" + port + ":" +  str + ":" + str2+ ":" + str3;
    }
}<|MERGE_RESOLUTION|>--- conflicted
+++ resolved
@@ -70,11 +70,7 @@
     public Node(Node node) {
     	this(node.id(), node.host(), node.port(),node.serviceName(), node.instanceName());    	
     }
-<<<<<<< HEAD
-    
-=======
-
->>>>>>> 4821aae1
+
     public boolean isEmpty() {
         return host == null || host.isEmpty() || port < 0 || serviceName.isEmpty() ;
     }
