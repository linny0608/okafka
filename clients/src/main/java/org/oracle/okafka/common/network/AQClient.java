/*
** OKafka Java Client version 23.4.
**
** Copyright (c) 2019, 2024 Oracle and/or its affiliates.
** Licensed under the Universal Permissive License v 1.0 as shown at https://oss.oracle.com/licenses/upl.
*/

package org.oracle.okafka.common.network;

import java.sql.CallableStatement;
import java.sql.Connection;
import java.sql.PreparedStatement;
import java.sql.ResultSet;
import java.sql.SQLException;
import java.sql.SQLSyntaxErrorException;
import java.sql.Statement;

import java.util.ArrayList;
import java.util.Collections;
import java.util.HashMap;
import java.util.List;
import java.util.Map;
import java.util.StringTokenizer;

import org.apache.kafka.clients.ClientRequest;
import org.apache.kafka.clients.ClientResponse;
import org.oracle.okafka.clients.CommonClientConfigs;
import org.oracle.okafka.clients.TopicTeqParameters;
import org.oracle.okafka.common.Node;
import org.apache.kafka.common.PartitionInfo;
import org.apache.kafka.common.config.AbstractConfig;
import org.oracle.okafka.common.requests.MetadataRequest;
import org.oracle.okafka.common.requests.MetadataRequest.Builder;
import org.oracle.okafka.common.requests.MetadataResponse;
import org.oracle.okafka.common.requests.CreateTopicsRequest.TopicDetails;
import org.oracle.okafka.common.utils.ConnectionUtils;
import org.oracle.okafka.common.utils.CreateTopics;
import org.slf4j.Logger;
import java.sql.Timestamp;
import java.sql.Date;

import javax.jms.JMSException;
import oracle.jdbc.OracleTypes;
import oracle.jdbc.driver.OracleConnection;
import oracle.jms.AQjmsSession;

/*
 *  Abstract class to communicate with Oracle Database. 
 *  This is extended by AQKafkaProducer, AQKafkaConsumer and AQKafkaAdmin classes.
 *  getMetadataNow is the only implemented method which remains common for all the implemented class.
 *  
 *  All class extending this abstract class must implement 
 *  1. ClientResponse send(ClientRequest request) method.
 *     Each implementing class has its own meaningful operations to perform against Oracle Database.
 *     AQKafkaProducer has to produce the records and fetch metadata.
 *     AQKafkaConsumer has to subscribe to topics, Get involved in Rebalancing activity, Consume the records and commit the offsets.
 *     AQKafkaAdmin has to create or drop the topic.
 *     
 *  2. void connect(Node node)     
 *     Connects to the database node. 
 *     For AQKafkaProducer and AQKafkaConsumer it also creates a JMS Session internally as well.
 *     For AQKafkaAdmin it only creates database connection to this node and maintains in a hashtable.
 *     
 *  3. void close(Node node)
 *     Closes Database connection to this node. 
 *     If a JMS Session is also created then that will also be closed.
 *      
 *  4. void close();
 *     Closes all connection to all the database nodes      
 *     
 *  5. boolean isChannelReady(Node node)   
 *     Checks if a connection is already created for this node or not 
 */
public abstract class AQClient {
	
	protected final Logger log ;
	private final AbstractConfig configs;
	
	
	private Map<Integer, Timestamp> instancesTostarttime;
	public List<Node> all_nodes = new ArrayList<>();
	public List<PartitionInfo> partitionInfoList = new ArrayList<>();
	private  int userQueueShardsQueryIndex = 0;
	
	public static final String PARTITION_PROPERTY = "AQINTERNAL_PARTITION";
	public static final String HEADERCOUNT_PROPERTY = "AQINTERNAL_HEADERCOUNT";
	public static final String MESSAGE_VERSION = "AQINTERNAL_MESSAGEVERSION";
	public static final String STICKYDEQ_PARAM = "STICKY_DEQUEUE";
	public static final String KEYBASEDENQ_PARAM = "KEY_BASED_ENQUEUE";
	public static final String SHARDNUM_PARAM = "SHARD_NUM";
	
	public AQClient(Logger log, AbstractConfig configs) {
		this.log = log;
		this.configs = configs;
	}
	/*
	 *  Each implementing class has its own meaningful operations to perform against Oracle Database.
	 *     AQKafkaProducer has to produce the records and fetch metadata.
	 *     AQKafkaConsumer has to subscribe to topics, Get involved in Rebalancing activity, Consume the records and commit the offsets.
	 *     AQKafkaAdmin has to create or drop the topic.
	 */
	public abstract ClientResponse send(ClientRequest request);
	
	/*
	 *  Connects to the database node. 
	 *  For AQKafkaProducer and AQKafkaConsumer it also creates a JMS Session internally as well.
 	 *  For AQKafkaAdmin it only creates database connection to this node and maintains in a hashtable.
	 */
	public abstract void connect(Node node) throws JMSException;
	
	/*  Checks if a connection is already created for this node or not */
	public abstract boolean isChannelReady(Node node);
	
	/* Checks if a connection is already created for this node or not */
	public abstract void close(Node node);
	
	/* Closes all connection to all the database nodes */
	public abstract void close();
	
	/* Get Metadata from Oracle Database.
	 * This involves fetching information for all the available database instances.
	 * Fetching partition count for the interested topics. 
	 * Fetching information as to which topic-partition is owned at what database instance.
	 * */
	public ClientResponse getMetadataNow(ClientRequest request, Connection con, Node currentNode,
			boolean metadataRequested) {
		log.debug("AQClient: Getting Metadata now");

		MetadataRequest.Builder builder = (MetadataRequest.Builder) request.requestBuilder();
		MetadataRequest metadataRequest = builder.build();

		List<Node> nodes = new ArrayList<>();
		List<PartitionInfo> partitionInfo = new ArrayList<>();
		Map<String, Exception> errorsPerTopic = new HashMap<>();
		List<String> metadataTopics=null;
		boolean disconnected = false;
		String clusterId = "";
		boolean getPartitioninfo = false;
		Map<String, TopicTeqParameters> topicParameterMap = null;
		try {

			if (con == null) {
				disconnected = true;
				throw new NullPointerException("Database connection to fetch metadata is null");
			}

			if (builder.isListTopics()) {
				return listTopicsResponse(request,con);
			}  

			metadataTopics = new ArrayList<String>(metadataRequest.topics());
			List<String> teqParaList = metadataRequest.teqParaTopics();
			topicParameterMap = new HashMap<String, TopicTeqParameters>(teqParaList.size());
			for (String teqTopic : teqParaList) {
				TopicTeqParameters teqPara = fetchQueueParameters(teqTopic, con);
				topicParameterMap.put(teqTopic, teqPara);	
			}
			// Database Name to be set as Cluster ID
			clusterId = ((oracle.jdbc.internal.OracleConnection) con).getServerSessionInfo()
					.getProperty("DATABASE_NAME");

			getPartitioninfo = getNodes(nodes, con, currentNode, metadataRequested);

			if (getPartitioninfo || metadataRequested) {
				getPartitionInfo(metadataRequest.topics(), metadataTopics, con, nodes,
						metadataRequest.allowAutoTopicCreation(), partitionInfo, errorsPerTopic);
			}

		} catch (Exception exception) {
			log.error("Exception while getting metadata " + exception.getMessage(), exception);

			if (exception instanceof SQLException)
				if (((SQLException) exception).getErrorCode() == 6550) {
					log.error("Not all privileges granted to the database user.",
							((SQLException) exception).getMessage());
					log.info("Please grant all the documented privileges to database user.");
				}
			if (exception instanceof SQLSyntaxErrorException)
				log.trace("Please grant all the documented privileges to database user.");
			for (String topic : metadataTopics) {
				errorsPerTopic.put(topic, exception);
			}
			disconnected = true;
			try {
				log.debug("Unexcepted error occured with connection to node {}, closing the connection",
						request.destination());
				if (con != null)
					con.close();

				log.trace("Connection with node {} is closed", request.destination());
			} catch (SQLException sqlEx) {
				log.trace("Failed to close connection with node {}", request.destination());
			}
		}
		return new ClientResponse(request.makeHeader((short) 1), request.callback(), request.destination(),
				request.createdTimeMs(), System.currentTimeMillis(), disconnected, null, null,
				new MetadataResponse(clusterId, all_nodes, partitionInfoList, errorsPerTopic, topicParameterMap));
	}
	
	private ClientResponse listTopicsResponse (ClientRequest request, Connection con) {
		MetadataRequest.Builder builder = (MetadataRequest.Builder) request.requestBuilder();
		Map<String, TopicTeqParameters> topicParameterMap = null;
		Exception listTopicsException=null;
		boolean disconnected=false;
		
		try {
			List<String> allTopics = getAllTopics(con);
			topicParameterMap = new HashMap<String, TopicTeqParameters>(allTopics.size());
			for (String teqTopic : allTopics) {
				TopicTeqParameters teqPara = new TopicTeqParameters();
				teqPara.setStickyDeq(getQueueParameter(STICKYDEQ_PARAM, teqTopic, con));
				topicParameterMap.put(teqTopic, teqPara);

			}

			}catch (Exception exception) {
				log.error("Exception while listing topics " + exception.getMessage(), exception);

				if (exception instanceof SQLException)
					if (((SQLException) exception).getErrorCode() == 6550) {
<<<<<<< HEAD
						log.error("Not all privileges granted to the database user.",exception);
=======
						log.error("Not all privileges granted to the database user.", exception);
>>>>>>> fce2e392
					}
				if (exception instanceof SQLSyntaxErrorException)
					log.trace("Please grant all the documented privileges to database user.");
					
				listTopicsException=exception;
				disconnected=true;
				try {
					log.debug("Unexcepted error occured with connection to node {}, closing the connection",
							request.destination());
					if (con != null)
						con.close();

					log.trace("Connection with node {} is closed", request.destination());
				} catch (SQLException sqlEx) {
					log.trace("Failed to close connection with node {}", request.destination());
				}
				
			}
		MetadataResponse metadataResponse = new MetadataResponse(null, null, null, null, topicParameterMap);
		metadataResponse.setException(listTopicsException);
		return new ClientResponse(request.makeHeader((short) 1), request.callback(), request.destination(),
				request.createdTimeMs(), System.currentTimeMillis(), disconnected , null, null, metadataResponse);
			}
	
	private List<String> getAllTopics(Connection con) throws Exception{
		List<String> allTopics = new ArrayList<String>();
		String query = "select name from user_queues where sharded='TRUE'";
		PreparedStatement stmt = null;
		
		stmt = con.prepareStatement(query);
		ResultSet result = stmt.executeQuery();

		 while (result.next()) {
			String topic = result.getString("name");
			allTopics.add(topic);
		}
		result.close();

		try
		{
			if (stmt != null)
				stmt.close();
		}catch(Exception ex){
			// do nothing
		}
		return allTopics;
	}
	
	// Fetches existing cluster nodes 
	// Returns TRUE if new node is added, existing node went down, or if the startup time changed for the nodes
	// otherwise return false
	private boolean getNodes(List<Node> nodes, Connection con, Node connectedNode, boolean metadataRequested) throws SQLException {
		Statement stmt = null;
		ResultSet result = null;
		String user = "";
		boolean furtherMetadata = false;
		boolean onlyOneNode = false;

		try {
			user = con.getMetaData().getUserName();
			stmt = con.createStatement(ResultSet.TYPE_SCROLL_INSENSITIVE, ResultSet.CONCUR_READ_ONLY);
			String query = "select inst_id, instance_name, startup_time  from gv$instance";
			result = stmt.executeQuery(query);
			Map<Integer, String> instance_names = new HashMap<>();
			Map<Integer, Timestamp> instance_startTimes = new HashMap<>();

			while(result.next()) {
				int instId = result.getInt(1);
				String instName = result.getString(2);
				instance_names.put(instId, instName);
				Date startup_time = result.getDate(3);
				Timestamp ts=new Timestamp(startup_time.getTime());
				instance_startTimes.put(instId, ts);
			}
			result.close();
			result = null;

			if (instance_names.size()==1)
			{
				// Connected Node is :
				// Node connectedNode = getNodeToThisConnection(con);
				// Only one RAC node is up and we are connected to it.
				if(connectedNode == null)
				{
					if(all_nodes == null || all_nodes.size() == 0)
					{
						furtherMetadata = true;
						onlyOneNode = false;
					}
				}
				else {
					nodes.add(connectedNode);
					all_nodes = nodes;
					onlyOneNode = true;
				}
			}

			if(!instance_startTimes.equals(instancesTostarttime)) {
				instancesTostarttime = instance_startTimes;
				furtherMetadata = true;
			}

			if(onlyOneNode) {
				return furtherMetadata;
			}

			if (furtherMetadata || metadataRequested) {

				query = "select inst_id, TYPE, value from gv$listener_network order by inst_id";
				result = stmt.executeQuery(query);
				Map<Integer, ArrayList<String>> services = new HashMap<>();
				Map<Integer,ArrayList<String>> localListenersMap = new HashMap<>();

				String security = configs.getString(CommonClientConfigs.SECURITY_PROTOCOL_CONFIG);
				String preferredService = configs.getString(CommonClientConfigs.ORACLE_SERVICE_NAME);
				if(preferredService == null)
				{
					if(con != null) 
					{
						preferredService = ConnectionUtils.getConnectedService(con);
					}
				}

				boolean plainText = security.equalsIgnoreCase("PLAINTEXT")?true:false;

				while(result.next()) {
					int instId = result.getInt(1);
					String type = result.getString(2);
					String value = result.getString(3);

					if(type.equalsIgnoreCase("SERVICE NAME")) {
						ArrayList<String> servicesList = services.get(instId);
						if(servicesList == null)
						{
							servicesList = new ArrayList<String>();
							services.put(instId,servicesList);
						}
						if(preferredService != null && value.equalsIgnoreCase(preferredService))
						{
							log.debug("Found Preferred Services " + value);
							servicesList.add(0, value);
						}
						else {
							servicesList.add(value);
						}
					}
					else if(type.equalsIgnoreCase("LOCAL LISTENER"))
					{
						ArrayList<String> localListenerList =  localListenersMap.get(instId);
						if(localListenerList == null)
						{
							localListenerList = new ArrayList<String>();
							localListenersMap.put(instId, localListenerList);
						}
						localListenerList.add(value);
					}
				} //Result set Parsed
				result.close();
				result = null;

				for(Integer instIdNow : instance_names.keySet())
				{
					/*if( instIdNow.intValue() == connectedInst)
					continue; */

					log.debug("Processing metadata for instance: " + instIdNow);

					ArrayList<String> localListenerList = localListenersMap.get(instIdNow);
					
					if(localListenerList == null)
					{
						if(con != null)
						{
							//String hostNPort = ConnectionUtils.getConnectedHost(con);
							String hostNPort = ConnectionUtils.getConnectedHostnPort(con);
							localListenerList = new ArrayList<String>();
							localListenerList.add(hostNPort);
						}
					}
					if(localListenerList != null)
					{
						for(String localListenerNow : localListenerList)
						{
							log.debug("Processing Local Listener " + localListenerNow);
							String str = localListenerNow;
							//AdHoc processing of LISTENER STRING 
							StringBuilder sb = new StringBuilder();

							for(int ind = 0;ind < str.length(); ind++)
								if(str.charAt(ind) != ' ')
									sb.append(str.charAt(ind));

							str = sb.toString();
							String protocolNow = getProperty(str,"PROTOCOL");
							log.debug("Protocol used by this local listener " + protocolNow);

							if( (plainText && protocolNow.equalsIgnoreCase("TCP")) || 
									(!plainText && protocolNow.equalsIgnoreCase("TCPS")))
							{
								String host = getProperty(str, "HOST");;
								Integer port = Integer.parseInt(getProperty(str, "PORT"));
								log.debug("Hot:PORT " + host +":"+port);

								// ToDo: Assign Service List instead of a single Service
								Node newNode =new Node(instIdNow, host, port, services.get(instIdNow).get(0), instance_names.get(instIdNow));
								newNode.setUser(user);
								log.debug("New Node created: " + newNode);
								newNode.updateHashCode();
								nodes.add(newNode);
								all_nodes = nodes;
							}
						}
						log.debug("Exploring hosts of the cluster. #Nodes " + nodes.size());
						for(Node nodeNow : nodes)
						{	
							log.debug("DB Instance: " + nodeNow);
						}
					}
					else {
						if(connectedNode != null) {
							nodes.add(connectedNode);
							all_nodes = nodes;
							onlyOneNode = true;
						}
					}
				}
			}
		}
		catch(Exception e)
		{
			log.error("Exception while updating metadata " ,e);
		} finally {
			try {
				if(result != null)
					result.close();

				if(stmt != null)
				stmt.close();
			} catch(SQLException sqlEx) {
				//do nothing
			}
		}

		return furtherMetadata;
	}
	
	private Node getNodeToThisConnection(Connection con)
	{
		Node node = null;
		try {
			String url = con.getMetaData().getURL();
			oracle.jdbc.internal.OracleConnection oracleInternalConn = (oracle.jdbc.internal.OracleConnection)con;
			String instanceName = oracleInternalConn.getServerSessionInfo().getProperty("INSTANCE_NAME");
			int instanceNum = Integer.parseInt(oracleInternalConn.getServerSessionInfo().getProperty("AUTH_INSTANCE_NO"));
			String dbServiceName = oracleInternalConn.getServerSessionInfo().getProperty("SERVICE_NAME");
			String userName = con.getMetaData().getUserName();


			String dbHost = null;

			try
			{
				final String hostStr = "(HOST=";
				int sIndex = url.indexOf(hostStr);
				int eIndex = url.indexOf(")", sIndex);
				dbHost = (url.substring(sIndex+(hostStr.length()), eIndex));
			}catch(Exception e)
			{
				dbHost = oracleInternalConn.getServerSessionInfo().getProperty("AUTH_SC_SERVER_HOST");
				String dbDomain = oracleInternalConn.getServerSessionInfo().getProperty("AUTH_SC_DB_DOMAIN");
				dbHost = dbHost +"."+dbDomain;
			}

			log.debug("DB HOST To This Connection " + dbHost);
			String dbPort = null;
			try {
				final String portStr = "(PORT=";
				int sIndex = url.indexOf(portStr);
				int eIndex = url.indexOf(")", sIndex);
				dbPort = (url.substring(sIndex+(portStr.length()), eIndex));

			}catch(Exception ignoreE)
			{}

			if(dbPort == null)
			{
				List<String> bootStrapServers = this.configs.getList(CommonClientConfigs.BOOTSTRAP_SERVERS_CONFIG);
				for(String bootServer : bootStrapServers)
				{
					StringTokenizer stn = new StringTokenizer(bootServer,":");

					String dbHostOrigin = stn.nextToken();
					// This DB Port may be of different database host. 
					dbPort = stn.nextToken();

					//Exit if DB Host Name matches, continue otherwise. If DB Host is not in bootstrap, 
					//then we will assume that all DB RAC nodes have same listener port
					if(dbHostOrigin.equalsIgnoreCase(dbHost))
					{
						break;
					}
				}
			}

			node = new Node(instanceNum, dbHost,Integer.parseInt(dbPort), dbServiceName, instanceName);
			node.setUser(userName);
			node.updateHashCode();
			log.info("Connection was setup to node " + node);
		}
		catch(Exception e)
		{
			log.error("Exception while creating node from JDBC Connection", e );
		}
		return node;
	}


	private void getPartitionInfo(List<String> topics, List<String> topicsRem, Connection con,
			List<Node> nodes, boolean allowAutoTopicCreation, 
			List<PartitionInfo> partitionInfo, Map<String, Exception> errorsPerTopic) throws Exception {
		
		if(nodes.size() <= 0 || topics == null || topics.isEmpty())
			return;

		String queryQShard[] = {"select SHARD_ID, OWNER_INSTANCE from user_queue_shards where  QUEUE_ID = (select qid from user_queues where name = upper(?)) ",
		"select SHARD_ID, ENQUEUE_INSTANCE from user_queue_shards where  QUEUE_ID = (select qid from user_queues where name = upper(?)) "};
		
		PreparedStatement stmt1 = null;
		int qryIndex=userQueueShardsQueryIndex;
		do {
			try {
				stmt1 = con.prepareStatement(queryQShard[qryIndex]);
				int nodeIndex = 0 ;
				int nodesSize = nodes.size();
				ResultSet result1 = null;
				Node[] nodesArray = null;
				if(nodesSize > 1) {
					int max = -1;
					for(Node nodeNew : nodes)  {
						if(nodeNew.id() > max)
							max = nodeNew.id();
					}

					nodesArray = new Node[max];
					for(Node nodeNew : nodes) 
						nodesArray[nodeNew.id()-1] = nodeNew;
				}

				for(String topic : topics) {
					boolean topicDone = false;
					int partCnt = 0;
					try {
						//Get number of partitions
						partCnt = getQueueParameter(SHARDNUM_PARAM, ConnectionUtils.enquote(topic), con);	
					} catch(SQLException sqlE) {
						int errorNo = sqlE.getErrorCode();
						if(errorNo == 24010)  {
							//Topic does not exist, it will be created
							continue;
						}
					}catch(Exception excp) {
						// Topic May or may not exists. We will not attempt to create it again
						topicsRem.remove(topic);
						continue;
					}

					boolean partArr[] =  new boolean[partCnt];
					for(int i =0; i < partCnt ;i++)
						partArr[i] = false;

					// If more than one RAC node then check who is owner Node for which partition
					if(nodes.size()  > 1) {

						stmt1.clearParameters();
						stmt1.setString(1, topic);
						result1 = stmt1.executeQuery(); 
						// If any row exist 
						if(result1.isBeforeFirst()) {
							while(result1.next() ) {
								int partNum = result1.getInt(1)/2;
								int nodeNum = result1.getInt(2);
								partitionInfo.add(new PartitionInfo(topic, partNum , nodesArray[nodeNum-1], new Node[0], new Node[0]));	
								partArr[partNum] = true;
							}

							result1.close();
							// For the partitions not yet mapped to an instance 
							for(int i = 0; i < partCnt ; i++) {
								if( partArr[i] == false ) {
									partitionInfo.add(new PartitionInfo(topic, i , nodes.get(nodeIndex++%nodesSize), null, null));	
								}
							}
							topicDone = true;
						} // Entry Existed in USER_QUEUE_SHARD
					}// Nodes > 1

					// No Record in USER_QUEUE_SHARD or Node =1 check if topic exist		   	
					if(!topicDone){
						for(int i = 0; i < partCnt ; i++) {
							//When nodeSize > 1 but the partition is not yet created, then we distribute this partition across 
							// available nodes by assigning the partition to node in round robin manner.
							partitionInfo.add(new PartitionInfo(topic, i , nodes.get(nodeIndex++%nodesSize), null, null));
						}
						topicDone =true;
					}
					if(topicDone)
						topicsRem.remove(topic);
				} // For all Topics

				if(allowAutoTopicCreation && topicsRem.size() > 0) {
					Map<String, TopicDetails> topicDetails = new HashMap<String, TopicDetails>();
					for(String topicRem : topicsRem) {
						topicDetails.put(topicRem, new TopicDetails(1, (short)0 , Collections.<String, String>emptyMap()));
					}
					Map<String, Exception> errors= CreateTopics.createTopics(con, topicDetails);
					for(String topicRem : topicsRem) {
						if(errors.get(topicRem) == null) {
							partitionInfo.add(new PartitionInfo(topicRem, 0, nodes.get(nodeIndex++%nodesSize), null, null));
						} else {
							errorsPerTopic.put(topicRem, errors.get(topicRem));
						}
					}
				}
				partitionInfoList = partitionInfo;
				break;
			} 
			catch(SQLException sqe){
				if(sqe.getErrorCode() == 904) {
					qryIndex++;
					userQueueShardsQueryIndex = qryIndex;
					continue;
				}
			}
			finally {
			
				try {
					if(stmt1 != null) 
						stmt1.close();		
				} catch(Exception ex) {
					//do nothing
				}
			}
		} 
		while(qryIndex<2);
	}
	
	// returns the value for a queue Parameter
    public int getQueueParameter(String queueParamName, String topic, Connection con) throws SQLException {
		if(topic == null) return 0;
		String query = "begin dbms_aqadm.get_queue_parameter(?,?,?); end;";
		CallableStatement cStmt = null;
		int para= 1;

		try {
			cStmt = con.prepareCall(query);
			cStmt.setString(1, topic);
			cStmt.setString(2, queueParamName);
			cStmt.registerOutParameter(3, OracleTypes.NUMBER);
			cStmt.execute();
			para = cStmt.getInt(3);
		} 
		finally {
			if(cStmt != null)
				cStmt.close();
		}		   
		return para;
	}  
    
    // Fetches all the queue parameters for a topic from the TEQ server,
    // and maintains metadata(all queue parameter values) for that topic.
	public void fetchQueueParameters(String topic, Connection conn, HashMap<String,TopicTeqParameters> topicParaMap) throws SQLException {
		if(topic == null) return ;
		if(!topicParaMap.containsKey(topic)) {
			TopicTeqParameters topicTeqParam = fetchQueueParameters(topic, conn);
	        topicParaMap.put(topic, topicTeqParam);
		}
	} 
	
	public TopicTeqParameters fetchQueueParameters(String topic, Connection conn) throws SQLException {
		if(topic == null) return  null ;
		
		TopicTeqParameters topicTeqParam = new TopicTeqParameters();
		topicTeqParam.setKeyBased(getQueueParameter(KEYBASEDENQ_PARAM, topic, conn));
		topicTeqParam.setStickyDeq(getQueueParameter(STICKYDEQ_PARAM, topic, conn));
		topicTeqParam.setShardNum(getQueueParameter(SHARDNUM_PARAM, topic, conn));
		
		return topicTeqParam;
	} 

	public static String getProperty(String str, String property) {
		String tmp = str.toUpperCase();
		int index = tmp.indexOf(property.toUpperCase());
		if(index == -1)
			return null;
		int index1 = tmp.indexOf("=", index);
		if(index1 == -1)
			return null;
		int index2 = tmp.indexOf(")", index1);
		if(index2 == -1)
			return null;
		return str.substring(index1 + 1, index2).trim();
	}
	
}<|MERGE_RESOLUTION|>--- conflicted
+++ resolved
@@ -218,11 +218,8 @@
 
 				if (exception instanceof SQLException)
 					if (((SQLException) exception).getErrorCode() == 6550) {
-<<<<<<< HEAD
-						log.error("Not all privileges granted to the database user.",exception);
-=======
+						
 						log.error("Not all privileges granted to the database user.", exception);
->>>>>>> fce2e392
 					}
 				if (exception instanceof SQLSyntaxErrorException)
 					log.trace("Please grant all the documented privileges to database user.");
