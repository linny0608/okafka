/*
** OKafka Java Client version 23.4.
**
** Copyright (c) 2019, 2024 Oracle and/or its affiliates.
** Licensed under the Universal Permissive License v 1.0 as shown at https://oss.oracle.com/licenses/upl.
*/

package org.oracle.okafka.common.network;

import java.sql.CallableStatement;
import java.sql.Connection;
import java.sql.PreparedStatement;
import java.sql.ResultSet;
import java.sql.SQLException;
import java.sql.SQLSyntaxErrorException;
import java.sql.Statement;

import java.util.ArrayList;
import java.util.Collections;
import java.util.HashMap;
import java.util.List;
import java.util.Map;
import java.util.StringTokenizer;
import java.util.concurrent.atomic.AtomicBoolean;

import org.apache.kafka.clients.ClientRequest;
import org.apache.kafka.clients.ClientResponse;
import org.oracle.okafka.clients.CommonClientConfigs;
import org.oracle.okafka.clients.TopicTeqParameters;
import org.oracle.okafka.common.Node;
import org.oracle.okafka.common.errors.RecordNotFoundSQLException;
import org.apache.kafka.common.PartitionInfo;
import org.apache.kafka.common.TopicPartition;
import org.apache.kafka.common.Uuid;
import org.apache.kafka.common.config.AbstractConfig;
import org.oracle.okafka.common.requests.MetadataRequest;
import org.oracle.okafka.common.requests.MetadataResponse;
import org.oracle.okafka.common.requests.CreateTopicsRequest.TopicDetails;
import org.oracle.okafka.common.requests.ListOffsetsRequest;
import org.oracle.okafka.common.requests.ListOffsetsRequest.ListOffsetsPartition;
import org.oracle.okafka.common.requests.ListOffsetsResponse;
import org.oracle.okafka.common.requests.ListOffsetsResponse.ListOffsetsPartitionResponse;
import org.oracle.okafka.common.requests.OffsetFetchResponse.PartitionOffsetData;
import org.oracle.okafka.common.utils.ConnectionUtils;
import org.oracle.okafka.common.utils.CreateTopics;
import org.oracle.okafka.common.utils.FetchOffsets;
import org.slf4j.Logger;
import java.sql.Timestamp;
import java.sql.Date;

import javax.jms.JMSException;
import oracle.jdbc.OracleTypes;

/*
 *  Abstract class to communicate with Oracle Database. 
 *  This is extended by AQKafkaProducer, AQKafkaConsumer and AQKafkaAdmin classes.
 *  getMetadataNow is the only implemented method which remains common for all the implemented class.
 *  
 *  All class extending this abstract class must implement 
 *  1. ClientResponse send(ClientRequest request) method.
 *     Each implementing class has its own meaningful operations to perform against Oracle Database.
 *     AQKafkaProducer has to produce the records and fetch metadata.
 *     AQKafkaConsumer has to subscribe to topics, Get involved in Rebalancing activity, Consume the records and commit the offsets.
 *     AQKafkaAdmin has to create or drop the topic.
 *     
 *  2. void connect(Node node)     
 *     Connects to the database node. 
 *     For AQKafkaProducer and AQKafkaConsumer it also creates a JMS Session internally as well.
 *     For AQKafkaAdmin it only creates database connection to this node and maintains in a hashtable.
 *     
 *  3. void close(Node node)
 *     Closes Database connection to this node. 
 *     If a JMS Session is also created then that will also be closed.
 *      
 *  4. void close();
 *     Closes all connection to all the database nodes      
 *     
 *  5. boolean isChannelReady(Node node)   
 *     Checks if a connection is already created for this node or not 
 */
public abstract class AQClient {
	
	protected final Logger log ;
	private final AbstractConfig configs;
	
	
	private Map<Integer, Timestamp> instancesTostarttime;
	public List<Node> all_nodes = new ArrayList<>();
	public List<PartitionInfo> partitionInfoList = new ArrayList<>();
	private  int userQueueShardsQueryIndex = 0;
	
	public static final String PARTITION_PROPERTY = "AQINTERNAL_PARTITION";
	public static final String HEADERCOUNT_PROPERTY = "AQINTERNAL_HEADERCOUNT";
	public static final String MESSAGE_VERSION = "AQINTERNAL_MESSAGEVERSION";
	public static final String STICKYDEQ_PARAM = "STICKY_DEQUEUE";
	public static final String KEYBASEDENQ_PARAM = "KEY_BASED_ENQUEUE";
	public static final String SHARDNUM_PARAM = "SHARD_NUM";
	
	public AQClient(Logger log, AbstractConfig configs) {
		this.log = log;
		this.configs = configs;
	}
	/*
	 *  Each implementing class has its own meaningful operations to perform against Oracle Database.
	 *     AQKafkaProducer has to produce the records and fetch metadata.
	 *     AQKafkaConsumer has to subscribe to topics, Get involved in Rebalancing activity, Consume the records and commit the offsets.
	 *     AQKafkaAdmin has to create or drop the topic.
	 */
	public abstract ClientResponse send(ClientRequest request);
	
	/*
	 *  Connects to the database node. 
	 *  For AQKafkaProducer and AQKafkaConsumer it also creates a JMS Session internally as well.
 	 *  For AQKafkaAdmin it only creates database connection to this node and maintains in a hashtable.
	 */
	public abstract void connect(Node node) throws JMSException;
	
	/*  Checks if a connection is already created for this node or not */
	public abstract boolean isChannelReady(Node node);
	
	/* Checks if a connection is already created for this node or not */
	public abstract void close(Node node);
	
	/* Closes all connection to all the database nodes */
	public abstract void close();
	
	/* Get Metadata from Oracle Database.
	 * This involves fetching information for all the available database instances.
	 * Fetching partition count for the interested topics. 
	 * Fetching information as to which topic-partition is owned at what database instance.
	 * */
	public ClientResponse getMetadataNow(ClientRequest request, Connection con, Node currentNode,
			boolean metadataRequested) {
		
		log.debug("AQClient: Getting Metadata now");

		MetadataRequest.Builder builder = (MetadataRequest.Builder) request.requestBuilder();
		MetadataRequest metadataRequest = builder.build();
		
		List<Node> nodes = new ArrayList<>();
		List<PartitionInfo> partitionInfo = new ArrayList<>();
		Map<String, Exception> errorsPerTopic = new HashMap<>();
		Map<Uuid, Exception> errorsPerTopicId = new HashMap<>();
		Exception metadataException=null;
		List<String> metadataTopics=null;
		List<String> teqParaList=null;
		List<Uuid> topicIds=metadataRequest.topidIds();
		boolean disconnected = false;
		String clusterId = "";
		boolean getPartitioninfo = false;
		Map<String, TopicTeqParameters> topicParameterMap = null;
		Map<String,Uuid> topicNameIdMap=new HashMap<>();
		Map<Uuid,String> topicIdNameMap=new HashMap<>();
		try {

			if (con == null) {
				disconnected = true;
				throw new NullPointerException("Database connection to fetch metadata is null");
			}

			if (builder.isListTopics()) {
				return listTopicsResponse(request, con, currentNode);
			}

			if (topicIds != null) {
				for (Uuid id : topicIds) {
					try {
						String topicName = ConnectionUtils.getTopicById(con, id);
						topicIdNameMap.put(id, topicName);
					} catch (SQLException sqle) {
						if (sqle instanceof RecordNotFoundSQLException && !metadataRequest.allowAutoTopicCreation()) {
							errorsPerTopicId.put(id, sqle);
							log.error("topic id: " + id.toString() + " doesn't exist");
						} else {
							throw sqle;
						}
					}
				}
				metadataTopics = new ArrayList<>(topicIdNameMap.values());
				teqParaList = metadataTopics;
			} else if (metadataRequest.topics() == null && metadataRequest.teqParaTopics() == null) {
				metadataTopics = metadataRequest.topics() != null ? new ArrayList<String>(metadataRequest.topics())
						: getAllTopics(con);
				teqParaList = metadataRequest.teqParaTopics() != null ? metadataRequest.teqParaTopics()
						: metadataTopics;
			} else {
				metadataTopics = metadataRequest.topics();
				teqParaList = metadataTopics;
			}

			topicParameterMap = new HashMap<String, TopicTeqParameters>(teqParaList.size());
			for (String teqTopic : teqParaList) {

				TopicTeqParameters teqPara = fetchQueueParameters(teqTopic, con);
				topicParameterMap.put(teqTopic, teqPara);
			}
			// Database Name to be set as Cluster ID
			clusterId = ((oracle.jdbc.internal.OracleConnection) con).getServerSessionInfo()
					.getProperty("DATABASE_NAME");
			getPartitioninfo = getNodes(nodes, con, currentNode, metadataRequested);
			if (getPartitioninfo || metadataRequested || builder.needPartitionInfo()) {
				getPartitionInfo(metadataTopics, new ArrayList<>(metadataTopics), con,
						nodes.isEmpty() ? all_nodes : nodes, metadataRequest.allowAutoTopicCreation(), partitionInfo,
						errorsPerTopic, topicNameIdMap);
			}

			if (topicIds != null) {
				for (String topic : metadataTopics) {
					if (errorsPerTopic.containsKey(topic)) {
						errorsPerTopicId.put(topicNameIdMap.get(topic), errorsPerTopic.get(topic));
					}
				}
			}

		} catch (Exception exception) {
			log.error("Exception while getting metadata " + exception.getMessage(), exception);

			if (exception instanceof SQLException)
				if (((SQLException) exception).getErrorCode() == 6550) {
					log.error("Not all privileges granted to the database user.",
							((SQLException) exception).getMessage());
					log.info("Please grant all the documented privileges to database user.");
				}
			if (exception instanceof SQLSyntaxErrorException) {
				log.trace("Please grant all the documented privileges to database user.");
			}
			metadataException=exception;
			disconnected = true;
			try {
				log.debug("Unexcepted error occured with connection to node {}, closing the connection",
						request.destination());
				if (con != null)
					con.close();

				log.trace("Connection with node {} is closed", request.destination());
			} catch (SQLException sqlEx) {
				log.trace("Failed to close connection with node {}", request.destination());
			}
		}
		MetadataResponse metadataResponse = new MetadataResponse(clusterId, all_nodes, partitionInfoList, errorsPerTopic, errorsPerTopicId, topicParameterMap, topicNameIdMap);
		metadataResponse.setException(metadataException);
		
		return new ClientResponse(request.makeHeader((short) 1), request.callback(), request.destination(),
				request.createdTimeMs(), System.currentTimeMillis(), disconnected, null, null, metadataResponse);
	}
	
	private ClientResponse listTopicsResponse (ClientRequest request, Connection con, Node currentNode) {
		MetadataRequest.Builder builder = (MetadataRequest.Builder) request.requestBuilder();
		Map<String, TopicTeqParameters> topicParameterMap = new HashMap<>();
		Exception listTopicsException=null;
		boolean disconnected=false;
		List<PartitionInfo> partitionInfo = new ArrayList<>();
		Map<String, Exception> errorsPerTopic = new HashMap<>();
		List<Node> nodes = new ArrayList<>();
		String clusterId = null;
		
		try {
			List<String> allTopics = getAllTopics(con);
			topicParameterMap = new HashMap<String, TopicTeqParameters>(allTopics.size());
			for (String teqTopic : allTopics) {
				TopicTeqParameters teqPara = new TopicTeqParameters();
				teqPara.setStickyDeq(getQueueParameter(STICKYDEQ_PARAM, teqTopic, con));
				topicParameterMap.put(teqTopic, teqPara);

			}
			if(builder.needPartitionInfo()) {
				 clusterId = ((oracle.jdbc.internal.OracleConnection) con).getServerSessionInfo()
						.getProperty("DATABASE_NAME");
				 
				getNodes(nodes,con, currentNode, true);
				getPartitionInfo(allTopics, new ArrayList<>(allTopics), con, nodes.isEmpty()?all_nodes:nodes , false, partitionInfo, errorsPerTopic, new HashMap<>());
			}

			}catch (Exception exception) {
				log.error("Exception while listing topics " + exception.getMessage(), exception);

				if (exception instanceof SQLException)
					if (((SQLException) exception).getErrorCode() == 6550) {
						listTopicsException=exception;
						log.error("Not all privileges granted to the database user.", exception);
					}
				if (exception instanceof SQLSyntaxErrorException) {
					listTopicsException=exception;
					log.trace("Please grant all the documented privileges to database user.");
				}
					
				disconnected=true;
				try {
					log.debug("Unexcepted error occured with connection to node {}, closing the connection",
							request.destination());
					if (con != null)
						con.close();

					log.trace("Connection with node {} is closed", request.destination());
				} catch (SQLException sqlEx) {
					log.trace("Failed to close connection with node {}", request.destination());
				}
				
			}
		MetadataResponse metadataResponse = new MetadataResponse(clusterId, builder.needPartitionInfo() ? all_nodes:null, partitionInfoList, null, null, topicParameterMap, null);
		metadataResponse.setException(listTopicsException);
		return new ClientResponse(request.makeHeader((short) 1), request.callback(), request.destination(),
				request.createdTimeMs(), System.currentTimeMillis(), disconnected , null, null, metadataResponse);
			}
	
	private List<String> getAllTopics(Connection con) throws Exception{
		List<String> allTopics = new ArrayList<String>();
		String query = "select name from user_queues where sharded='TRUE'";
		PreparedStatement stmt = null;
		
		stmt = con.prepareStatement(query);
		ResultSet result = stmt.executeQuery();

		 while (result.next()) {
			String topic = result.getString("name");
			allTopics.add(topic);
		}
		result.close();

		try
		{
			if (stmt != null)
				stmt.close();
		}catch(Exception ex){
			// do nothing
		}
		return allTopics;
	}
		
	// Fetches existing cluster nodes 
	// Returns TRUE if new node is added, existing node went down, or if the startup time changed for the nodes
	// otherwise return false
	public boolean getNodes(List<Node> nodes, Connection con, Node connectedNode, boolean metadataRequested) throws SQLException {
		Statement stmt = null;
		ResultSet result = null;
		String user = "";
		boolean furtherMetadata = false;
		boolean onlyOneNode = false;

		try {
			user = con.getMetaData().getUserName();
			stmt = con.createStatement(ResultSet.TYPE_SCROLL_INSENSITIVE, ResultSet.CONCUR_READ_ONLY);
			String query = "select inst_id, instance_name, startup_time  from gv$instance";
			result = stmt.executeQuery(query);
			Map<Integer, String> instance_names = new HashMap<>();
			Map<Integer, Timestamp> instance_startTimes = new HashMap<>();

			while(result.next()) {
				int instId = result.getInt(1);
				String instName = result.getString(2);
				instance_names.put(instId, instName);
				Date startup_time = result.getDate(3);
				Timestamp ts=new Timestamp(startup_time.getTime());
				instance_startTimes.put(instId, ts);
			}
			result.close();
			result = null;
			
			if (instance_names.size()==1)
			{
				// Connected Node is :
				// Node connectedNode = getNodeToThisConnection(con);
				// Only one RAC node is up and we are connected to it.
				if(connectedNode == null)
				{
					if(all_nodes == null || all_nodes.size() == 0)
					{
						furtherMetadata = true;
						onlyOneNode = false;
					}
				}
				else {
					nodes.add(connectedNode);
					all_nodes = nodes;
					onlyOneNode = true;
				}
			}

			if(!instance_startTimes.equals(instancesTostarttime)) {
				instancesTostarttime = instance_startTimes;
				furtherMetadata = true;
			}

			if(onlyOneNode) {
				return furtherMetadata;
			}
	
			if (furtherMetadata || metadataRequested) {
				query = "select inst_id, TYPE, value from gv$listener_network order by inst_id";
				result = stmt.executeQuery(query);
				Map<Integer, ArrayList<String>> services = new HashMap<>();
				Map<Integer,ArrayList<String>> localListenersMap = new HashMap<>();

				String security = configs.getString(CommonClientConfigs.SECURITY_PROTOCOL_CONFIG);
				String preferredService = configs.getString(CommonClientConfigs.ORACLE_SERVICE_NAME);
				if(preferredService == null)
				{
					if(con != null) 
					{
						preferredService = ConnectionUtils.getConnectedService(con);
					}
				}

				boolean plainText = security.equalsIgnoreCase("PLAINTEXT")?true:false;

				while(result.next()) {
					int instId = result.getInt(1);
					String type = result.getString(2);
					String value = result.getString(3);

					if(type.equalsIgnoreCase("SERVICE NAME")) {
						ArrayList<String> servicesList = services.get(instId);
						if(servicesList == null)
						{
							servicesList = new ArrayList<String>();
							services.put(instId,servicesList);
						}
						if(preferredService != null && value.equalsIgnoreCase(preferredService))
						{
							log.debug("Found Preferred Services " + value);
							servicesList.add(0, value);
						}
						else {
							servicesList.add(value);
						}
					}
					else if(type.equalsIgnoreCase("LOCAL LISTENER"))
					{
						ArrayList<String> localListenerList =  localListenersMap.get(instId);
						if(localListenerList == null)
						{
							localListenerList = new ArrayList<String>();
							localListenersMap.put(instId, localListenerList);
						}
						localListenerList.add(value);
					}
				} //Result set Parsed
				result.close();
				result = null;

				for(Integer instIdNow : instance_names.keySet())
				{
					/*if( instIdNow.intValue() == connectedInst)
					continue; */

					log.debug("Processing metadata for instance: " + instIdNow);

					ArrayList<String> localListenerList = localListenersMap.get(instIdNow);
					
					if(localListenerList == null)
					{
						if(con != null)
						{
							//String hostNPort = ConnectionUtils.getConnectedHost(con);
							String hostNPort = ConnectionUtils.getConnectedHostnPort(con);
							localListenerList = new ArrayList<String>();
							localListenerList.add(hostNPort);
						}
					}
					if(localListenerList != null)
					{
						for(String localListenerNow : localListenerList)
						{
							log.debug("Processing Local Listener " + localListenerNow);
							String str = localListenerNow;
							//AdHoc processing of LISTENER STRING 
							StringBuilder sb = new StringBuilder();

							for(int ind = 0;ind < str.length(); ind++)
								if(str.charAt(ind) != ' ')
									sb.append(str.charAt(ind));

							str = sb.toString();
							String protocolNow = getProperty(str,"PROTOCOL");
							log.debug("Protocol used by this local listener " + protocolNow);

<<<<<<< HEAD
							/*
							 * if( (plainText && protocolNow.equalsIgnoreCase("TCP")) || (!plainText &&
							 * protocolNow.equalsIgnoreCase("TCPS")))
							 */
							if(protocolNow.equalsIgnoreCase("TCP"))
							{
								String host = getProperty(str, "HOST");;
								Integer port = Integer.parseInt(getProperty(str, "PORT"));
								log.debug("Hot:PORT " + host +":"+port);
						
								// ToDo: Assign Service List instead of a single Service
								Node newNode =new Node(instIdNow, host, port, services.get(instIdNow).get(0), instance_names.get(instIdNow));
								newNode.setUser(user);
								log.debug("New Node created: " + newNode);
								newNode.updateHashCode();
								nodes.add(newNode);
								all_nodes = nodes;
							}
=======
							String host = getProperty(str, "HOST");;
							Integer port = Integer.parseInt(getProperty(str, "PORT"));
							log.debug("Hot:PORT " + host +":"+port);

							// ToDo: Assign Service List instead of a single Service
							Node newNode =new Node(instIdNow, host, port, services.get(instIdNow).get(0), instance_names.get(instIdNow));
							newNode.setUser(user);
							log.debug("New Node created: " + newNode);
							newNode.updateHashCode();
							nodes.add(newNode);
							all_nodes = nodes;

>>>>>>> b4734576
						}
						log.debug("Exploring hosts of the cluster. #Nodes " + nodes.size());
						for(Node nodeNow : nodes)
						{	
							log.debug("DB Instance: " + nodeNow);
						}
					}
					else {
						if(connectedNode != null) {
							nodes.add(connectedNode);
							all_nodes = nodes;
							onlyOneNode = true;
						}
					}
				}
			}
		}
		catch(Exception e)
		{
			log.error("Exception while updating metadata " ,e);
		} finally {
			try {
				if(result != null)
					result.close();

				if(stmt != null)
				stmt.close();
			} catch(SQLException sqlEx) {
				//do nothing
			}
		}

		return furtherMetadata;
	}
	
	private Node getNodeToThisConnection(Connection con)
	{
		Node node = null;
		try {
			String url = con.getMetaData().getURL();
			oracle.jdbc.internal.OracleConnection oracleInternalConn = (oracle.jdbc.internal.OracleConnection)con;
			String instanceName = oracleInternalConn.getServerSessionInfo().getProperty("INSTANCE_NAME");
			int instanceNum = Integer.parseInt(oracleInternalConn.getServerSessionInfo().getProperty("AUTH_INSTANCE_NO"));
			String dbServiceName = oracleInternalConn.getServerSessionInfo().getProperty("SERVICE_NAME");
			String userName = con.getMetaData().getUserName();


			String dbHost = null;

			try
			{
				final String hostStr = "(HOST=";
				int sIndex = url.indexOf(hostStr);
				int eIndex = url.indexOf(")", sIndex);
				dbHost = (url.substring(sIndex+(hostStr.length()), eIndex));
			}catch(Exception e)
			{
				dbHost = oracleInternalConn.getServerSessionInfo().getProperty("AUTH_SC_SERVER_HOST");
				String dbDomain = oracleInternalConn.getServerSessionInfo().getProperty("AUTH_SC_DB_DOMAIN");
				dbHost = dbHost +"."+dbDomain;
			}

			log.debug("DB HOST To This Connection " + dbHost);
			String dbPort = null;
			try {
				final String portStr = "(PORT=";
				int sIndex = url.indexOf(portStr);
				int eIndex = url.indexOf(")", sIndex);
				dbPort = (url.substring(sIndex+(portStr.length()), eIndex));

			}catch(Exception ignoreE)
			{}

			if(dbPort == null)
			{
				List<String> bootStrapServers = this.configs.getList(CommonClientConfigs.BOOTSTRAP_SERVERS_CONFIG);
				for(String bootServer : bootStrapServers)
				{
					StringTokenizer stn = new StringTokenizer(bootServer,":");

					String dbHostOrigin = stn.nextToken();
					// This DB Port may be of different database host. 
					dbPort = stn.nextToken();

					//Exit if DB Host Name matches, continue otherwise. If DB Host is not in bootstrap, 
					//then we will assume that all DB RAC nodes have same listener port
					if(dbHostOrigin.equalsIgnoreCase(dbHost))
					{
						break;
					}
				}
			}

			node = new Node(instanceNum, dbHost,Integer.parseInt(dbPort), dbServiceName, instanceName);
			node.setUser(userName);
			node.updateHashCode();
			log.info("Connection was setup to node " + node);
		}
		catch(Exception e)
		{
			log.error("Exception while creating node from JDBC Connection", e );
		}
		return node;
	}


	private void getPartitionInfo(List<String> topics, List<String> topicsRem, Connection con,
			List<Node> nodes, boolean allowAutoTopicCreation, 
			List<PartitionInfo> partitionInfo, Map<String, Exception> errorsPerTopic, Map<String,Uuid> topicNameIdMap) throws Exception {
		if(nodes.size() <= 0 || topics == null || topics.isEmpty())
			return;
		
		String queryQShard[] = {"select SHARD_ID, OWNER_INSTANCE, QUEUE_ID from user_queue_shards where  QUEUE_ID = (select qid from user_queues where name = upper(?)) ",
		"select SHARD_ID, ENQUEUE_INSTANCE, QUEUE_ID from user_queue_shards where  QUEUE_ID = (select qid from user_queues where name = upper(?)) "};
		
		PreparedStatement stmt1 = null;
		int qryIndex=userQueueShardsQueryIndex;
		do {
			try {
				stmt1 = con.prepareStatement(queryQShard[qryIndex]);
				int nodeIndex = 0 ;
				int nodesSize = nodes.size();
				ResultSet result1 = null;
				Node[] nodesArray = null;
				if(nodesSize > 1) {
					int max = -1;
					for(Node nodeNew : nodes)  {
						if(nodeNew.id() > max)
							max = nodeNew.id();
					}

					nodesArray = new Node[max];
					for(Node nodeNew : nodes) 
						nodesArray[nodeNew.id()-1] = nodeNew;
				}

				for(String topic : topics) {
					boolean topicDone = false;
					int partCnt = 0;
					try {
						//Get number of partitions
						partCnt = getQueueParameter(SHARDNUM_PARAM, ConnectionUtils.enquote(topic), con);
					} catch(SQLException sqlE) {
						int errorNo = sqlE.getErrorCode();
						if(errorNo == 24010)  {
							if (!allowAutoTopicCreation) {
								errorsPerTopic.put(topic, sqlE);
								log.error("topic: " + topic + " doesn't exist");
							}
							//Topic does not exist, it will be created
							continue;
						}
					}catch(Exception excp) {
						// Topic May or may not exists. We will not attempt to create it again
						errorsPerTopic.put(topic, excp);
						topicsRem.remove(topic);
						continue;
					}

					boolean partArr[] =  new boolean[partCnt];
					for(int i =0; i < partCnt ;i++)
						partArr[i] = false;

					// If more than one RAC node then check who is owner Node for which partition
					if(nodes.size()  > 1) {
						stmt1.clearParameters();
						stmt1.setString(1, topic);
						result1 = stmt1.executeQuery(); 
						// If any row exist 
						if(result1.isBeforeFirst()) {
							while(result1.next()) {
								int partNum = result1.getInt(1)/2;
								int nodeNum = result1.getInt(2);
								Uuid queue_id = new Uuid(0,result1.getInt(3));
								partitionInfo.add(new PartitionInfo(topic, partNum , nodesArray[nodeNum-1], new Node[0], new Node[0]));	
								partArr[partNum] = true;
								topicNameIdMap.put(topic,queue_id);
							}

							result1.close();
							// For the partitions not yet mapped to an instance 
							for(int i = 0; i < partCnt ; i++) {
								if( partArr[i] == false ) {
									partitionInfo.add(new PartitionInfo(topic, i , nodes.get(nodeIndex++%nodesSize), null, null));	
								}
							}
							topicDone = true;
						} // Entry Existed in USER_QUEUE_SHARD
					}// Nodes > 1
					
					// No Record in USER_QUEUE_SHARD or Node =1 check if topic exist		   	
					if(!topicDone && partCnt!=0){
						for(int i = 0; i < partCnt ; i++) {
							//When nodeSize > 1 but the partition is not yet created, then we distribute this partition across 
							// available nodes by assigning the partition to node in round robin manner.
							partitionInfo.add(new PartitionInfo(topic, i , nodes.get(nodeIndex++%nodesSize), null, null));
						}
						topicDone =true;
						try {
							topicNameIdMap.put(topic,ConnectionUtils.getIdByTopic(con,topic));
						}catch(SQLException sqle) {
							topicNameIdMap.put(topic, Uuid.ZERO_UUID);
						}
					}
					if(topicDone)
						topicsRem.remove(topic);
				} // For all Topics

				if(allowAutoTopicCreation && topicsRem.size() > 0) {
					Map<String, TopicDetails> topicDetails = new HashMap<String, TopicDetails>();
					for(String topicRem : topicsRem) {
						topicDetails.put(topicRem, new TopicDetails(1, (short)0 , Collections.<String, String>emptyMap()));
					}
					Map<String,Uuid> remTopicIdMap = new HashMap<>();
					Map<String, Exception> errors= CreateTopics.createTopics(con, topicDetails, remTopicIdMap);
					for(String topicRem : topicsRem) {
						if(errors.get(topicRem) == null) {
							partitionInfo.add(new PartitionInfo(topicRem, 0, nodes.get(nodeIndex++%nodesSize), null, null));
							topicNameIdMap.put(topicRem, remTopicIdMap.get(topicRem));
						} else {
							errorsPerTopic.put(topicRem, errors.get(topicRem));
						}
					}
				}
				partitionInfoList = partitionInfo;
				break;
			} 
			catch(SQLException sqe){
				if(sqe.getErrorCode() == 904) {
					qryIndex++;
					userQueueShardsQueryIndex = qryIndex;
					continue;
				}	
			}
			finally {
			
				try {
					if(stmt1 != null) 
						stmt1.close();		
				} catch(Exception ex) {
					//do nothing
				}
			}
		} 
		while(qryIndex<2);
	}
	
	// returns the value for a queue Parameter
    public int getQueueParameter(String queueParamName, String topic, Connection con) throws SQLException {
		if(topic == null) return 0;
		String query = "begin dbms_aqadm.get_queue_parameter(?,?,?); end;";
		CallableStatement cStmt = null;
		int para= 1;

		try {
			cStmt = con.prepareCall(query);
			cStmt.setString(1, topic);
			cStmt.setString(2, queueParamName);
			cStmt.registerOutParameter(3, OracleTypes.NUMBER);
			cStmt.execute();
			para = cStmt.getInt(3);
		} 
		finally {
			if(cStmt != null)
				cStmt.close();
		}		   
		return para;
	}  
    
    // Fetches all the queue parameters for a topic from the TEQ server,
    // and maintains metadata(all queue parameter values) for that topic.
	public void fetchQueueParameters(String topic, Connection conn, HashMap<String,TopicTeqParameters> topicParaMap) throws SQLException {
		if(topic == null) return ;
		if(!topicParaMap.containsKey(topic)) {
			TopicTeqParameters topicTeqParam = fetchQueueParameters(topic, conn);
	        topicParaMap.put(topic, topicTeqParam);
		}
	} 
	
	public TopicTeqParameters fetchQueueParameters(String topic, Connection conn) throws SQLException {
		if(topic == null) return  null ;
		
		TopicTeqParameters topicTeqParam = new TopicTeqParameters();
		topicTeqParam.setKeyBased(getQueueParameter(KEYBASEDENQ_PARAM, topic, conn));
		topicTeqParam.setStickyDeq(getQueueParameter(STICKYDEQ_PARAM, topic, conn));
		topicTeqParam.setShardNum(getQueueParameter(SHARDNUM_PARAM, topic, conn));
		
		return topicTeqParam;
	} 
	
	public static List<String> fetchSubscribedQueues(String groupId, Connection jdbcConn) throws SQLException {
		List<String> subscribedQueues = null;
		CallableStatement cStmt = null;
		String query = "select queue_name from user_queue_subscribers where consumer_name = ? ";

		cStmt = jdbcConn.prepareCall(query);
		cStmt.setString(1, groupId);

		ResultSet rs = cStmt.executeQuery();
		subscribedQueues = new ArrayList<>();
		while (rs.next()) {
			subscribedQueues.add(rs.getString(1));
		}

		try {
			if (cStmt != null)
				cStmt.close();
		} catch (Exception ex) {
			// do nothing
		}
		return subscribedQueues;
	}
	
	public ClientResponse getOffsetsResponse(ClientRequest request, Connection jdbcConn) {
		log.debug("AQClient: Getting Offsets now");

		ListOffsetsRequest.Builder builder = (ListOffsetsRequest.Builder) request.requestBuilder();
		ListOffsetsRequest listOffsetRequest = builder.build();
		Map<String, List<ListOffsetsPartition>> topicoffsetPartitionMap = listOffsetRequest.getOffsetPartitionMap();
		Map<String, List<ListOffsetsPartitionResponse>> offsetPartitionResponseMap = new HashMap<>();
		boolean disconnected = false;
		Exception exception = null;

		try {
			for (Map.Entry<String, List<ListOffsetsPartition>> entry : topicoffsetPartitionMap.entrySet()) {
				List<ListOffsetsPartition> offSetPartitionList = entry.getValue();
				List<ListOffsetsPartitionResponse> offSetPartitionRespList = new ArrayList<>();
				int totalPartition = 0;
				try {
					totalPartition = getQueueParameter(SHARDNUM_PARAM, entry.getKey(), jdbcConn);
				} catch (SQLException sqlE) {
					int errorNo = sqlE.getErrorCode();
					if (errorNo == 24010) {
						for (ListOffsetsPartition listOffsetPartition : offSetPartitionList) {
							offSetPartitionRespList.add(new ListOffsetsPartitionResponse()
									.setPartitionIndex(listOffsetPartition.partitionIndex()).setError(sqlE));
						}
						offsetPartitionResponseMap.put(entry.getKey(), offSetPartitionRespList);
					}
					continue;
				}
				for (ListOffsetsPartition listOffsetPartition : offSetPartitionList) {
					long timestamp = listOffsetPartition.timestamp();
					int partition = listOffsetPartition.partitionIndex();

					if (partition >= totalPartition) {
						offSetPartitionRespList.add(new ListOffsetsPartitionResponse().setPartitionIndex(partition)
								.setError(new IllegalArgumentException("Invalid Partition number")));
						continue;
					}

					ListOffsetsPartitionResponse listOffsetPartitionResp;
					if (timestamp == ListOffsetsRequest.EARLIEST_TIMESTAMP)
						listOffsetPartitionResp = FetchOffsets.fetchEarliestOffset(entry.getKey(), partition, jdbcConn);
					else if (timestamp == ListOffsetsRequest.LATEST_TIMESTAMP)
						listOffsetPartitionResp = FetchOffsets.fetchLatestOffset(entry.getKey(), partition, jdbcConn);
					else if (timestamp == ListOffsetsRequest.MAX_TIMESTAMP)
						listOffsetPartitionResp = FetchOffsets.fetchMaxTimestampOffset(entry.getKey(), partition,
								jdbcConn);
					else
						listOffsetPartitionResp = FetchOffsets.fetchOffsetByTimestamp(entry.getKey(), partition,
								timestamp, jdbcConn);
					offSetPartitionRespList.add(listOffsetPartitionResp);
				}
				offsetPartitionResponseMap.put(entry.getKey(), offSetPartitionRespList);
			}
		} catch (Exception e) {
			try {
				disconnected = true;
				exception = e;
				log.debug("Unexcepted error occured with connection to node {}, closing the connection",
						request.destination());
				if (jdbcConn != null)
					jdbcConn.close();

				log.trace("Connection with node {} is closed", request.destination());
			} catch (SQLException sqlEx) {
				log.trace("Failed to close connection with node {}", request.destination());
			}
		}
		ListOffsetsResponse listOffsetResponse = new ListOffsetsResponse(offsetPartitionResponseMap);
		listOffsetResponse.setException(exception);

		return new ClientResponse(request.makeHeader((short) 1), request.callback(), request.destination(),
				request.createdTimeMs(), System.currentTimeMillis(), disconnected, null, null, listOffsetResponse);
	}
	
	public Map<TopicPartition, PartitionOffsetData> fetchCommittedOffsets(String groupId,
			List<TopicPartition> topicPartitions, AtomicBoolean disconnected, Connection jdbcConn) throws SQLException {
		Map<TopicPartition, PartitionOffsetData> committedOffsetsMap = new HashMap<>();
		for (TopicPartition tp : topicPartitions) {
			try {
				
				long offset = FetchOffsets.fetchCommittedOffset(tp.topic(), tp.partition(), groupId, jdbcConn);
				if (offset != -1)
					committedOffsetsMap.put(tp, new PartitionOffsetData(offset, null));
				else
					committedOffsetsMap.put(tp, null);
			} catch (SQLException sqlE) {
				if (sqlE.getErrorCode() == 24010) {
					log.warn("Topic '{}' doesn't exist", tp.topic());
					committedOffsetsMap.put(tp, null);
				} else {
					int errorCode = sqlE.getErrorCode();
					log.error("SQL Error:ORA-" + errorCode);
					if (errorCode == 28 || errorCode == 17410) {
						disconnected.set(true);
						throw sqlE;
					} else
						committedOffsetsMap.put(tp, new PartitionOffsetData(-1L, sqlE));
				}

			}
		}
		return committedOffsetsMap;
	}

	public static String getProperty(String str, String property) {
		String tmp = str.toUpperCase();
		int index = tmp.indexOf(property.toUpperCase());
		if(index == -1)
			return null;
		int index1 = tmp.indexOf("=", index);
		if(index1 == -1)
			return null;
		int index2 = tmp.indexOf(")", index1);
		if(index2 == -1)
			return null;
		return str.substring(index1 + 1, index2).trim();
	}
	
}<|MERGE_RESOLUTION|>--- conflicted
+++ resolved
@@ -474,26 +474,6 @@
 							String protocolNow = getProperty(str,"PROTOCOL");
 							log.debug("Protocol used by this local listener " + protocolNow);
 
-<<<<<<< HEAD
-							/*
-							 * if( (plainText && protocolNow.equalsIgnoreCase("TCP")) || (!plainText &&
-							 * protocolNow.equalsIgnoreCase("TCPS")))
-							 */
-							if(protocolNow.equalsIgnoreCase("TCP"))
-							{
-								String host = getProperty(str, "HOST");;
-								Integer port = Integer.parseInt(getProperty(str, "PORT"));
-								log.debug("Hot:PORT " + host +":"+port);
-						
-								// ToDo: Assign Service List instead of a single Service
-								Node newNode =new Node(instIdNow, host, port, services.get(instIdNow).get(0), instance_names.get(instIdNow));
-								newNode.setUser(user);
-								log.debug("New Node created: " + newNode);
-								newNode.updateHashCode();
-								nodes.add(newNode);
-								all_nodes = nodes;
-							}
-=======
 							String host = getProperty(str, "HOST");;
 							Integer port = Integer.parseInt(getProperty(str, "PORT"));
 							log.debug("Hot:PORT " + host +":"+port);
@@ -506,7 +486,6 @@
 							nodes.add(newNode);
 							all_nodes = nodes;
 
->>>>>>> b4734576
 						}
 						log.debug("Exploring hosts of the cluster. #Nodes " + nodes.size());
 						for(Node nodeNow : nodes)
