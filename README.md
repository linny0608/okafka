--- conflicted
+++ resolved
@@ -22,13 +22,9 @@
 
 ```roomsql
 create user <user> identified by <password>
-<<<<<<< HEAD
+
 GRANT AQ_USER_ROLE to user;
 GRANT CONNECT, RESOURCE, unlimited tablespace to user;
-=======
-GRANT CONNECT , RESOURCE  to user;
-GRANT  UNLIMITED TABLESPACE to user;
->>>>>>> 88ca668c
 GRANT EXECUTE on DBMS_AQ to user;
 GRANT EXECUTE on DBMS_AQADM to user;
 GRANT EXECUTE on DBMS_AQIN to user;
